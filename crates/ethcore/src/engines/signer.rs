--- conflicted
+++ resolved
@@ -16,12 +16,9 @@
 
 //! A signer used by Engines which need to sign messages.
 
-use crypto::publickey::{self, Signature};
+use crypto::publickey::{self, ecies, Error, Public, Signature};
 use ethereum_types::{Address, H256};
-<<<<<<< HEAD
-use ethkey::{self, crypto::ecies, Error, Public, Signature};
-=======
->>>>>>> d0308702
+//TODO dr
 
 /// Everything that an Engine needs to sign messages.
 pub trait EngineSigner: Send + Sync {
