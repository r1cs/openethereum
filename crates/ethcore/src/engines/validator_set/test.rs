--- conflicted
+++ resolved
@@ -31,11 +31,7 @@
 use machine::{AuxiliaryData, Call, EthereumMachine};
 
 /// Set used for testing with a single validator.
-<<<<<<< HEAD
-#[derive(Clone)]
-=======
-#[derive(MallocSizeOf)]
->>>>>>> d0308702
+#[derive(Clone, MallocSizeOf)]
 pub struct TestSet {
     validator: SimpleList,
     last_malicious: Arc<AtomicUsize>,
