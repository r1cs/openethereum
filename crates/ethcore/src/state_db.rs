--- conflicted
+++ resolved
@@ -17,7 +17,6 @@
 //! State database abstraction. For more info, see the doc for `StateDB`
 
 use std::{
-    collections::{HashSet, VecDeque},
     sync::Arc,
 };
 
@@ -26,38 +25,9 @@
 use journaldb::{KeyedHashDB};
 use keccak_hasher::KeccakHasher;
 use kvdb::{ DBValue};
-use lru_cache::LruCache;
-use memory_cache::MemoryLruCache;
 use parking_lot::Mutex;
 
 use state::{self, Account};
-
-
-// The percentage of supplied cache size to go to accounts.
-const ACCOUNT_CACHE_RATIO: usize = 90;
-
-/// Shared canonical state cache.
-struct AccountCache {
-    /// DB Account cache. `None` indicates that account is known to be missing.
-    // When changing the type of the values here, be sure to update `mem_used` and
-    // `new`.
-    accounts: LruCache<Address, Option<Account>>,
-    /// Information on the modifications in recently committed blocks; specifically which addresses
-    /// changed in which block. Ordered by block number.
-    modifications: VecDeque<BlockChanges>,
-}
-
-/// Accumulates a list of accounts changed in a block.
-struct BlockChanges {
-    /// Block hash.
-    hash: H256,
-    /// Parent block hash.
-    parent: H256,
-    /// A set of modified account addresses.
-    accounts: HashSet<Address>,
-    /// Block is part of the canonical chain.
-    is_canon: bool,
-}
 
 /// State database abstraction.
 /// Manages shared global state cache which reflects the canonical
@@ -75,11 +45,7 @@
 /// `StateDB` is propagated into the global cache.
 pub struct StateDB {
     /// Backing database.
-<<<<<<< HEAD
     db: Box<dyn KeyedHashDB>,
-=======
-    db: Box<dyn JournalDB>,
->>>>>>> 17a50dae
     /// Hash of the block on top of which this instance was created or
     /// `None` if cache is disabled
     parent_hash: Option<H256>,
@@ -91,31 +57,12 @@
     // TODO: make the cache size actually accurate by moving the account storage cache
     // into the `AccountCache` structure as its own `LruCache<(Address, H256), H256>`.
     pub fn new(db: Box<dyn KeyedHashDB>, cache_size: usize) -> StateDB {
-        let acc_cache_size = cache_size * ACCOUNT_CACHE_RATIO / 100;
-        let code_cache_size = cache_size - acc_cache_size;
-        let cache_items = acc_cache_size / ::std::mem::size_of::<Option<Account>>();
-
         StateDB {
             db: db,
             parent_hash: None,
         }
     }
 
-<<<<<<< HEAD
-=======
-    /// Journal all recent operations under the given era and ID.
-    pub fn journal_under(
-        &mut self,
-        batch: &mut DBTransaction,
-        now: u64,
-        id: &H256,
-    ) -> io::Result<u32> {
-        let records = self.db.journal_under(batch, now, id)?;
-        self.commit_hash = Some(id.clone());
-        self.commit_number = Some(now);
-        Ok(records)
-    }
->>>>>>> 17a50dae
 
     /// Conversion method to interpret self as `HashDB` reference
     pub fn as_hash_db(&self) -> &dyn HashDB<KeccakHasher, DBValue> {
@@ -127,75 +74,9 @@
         self.db.as_hash_db_mut()
     }
 
-<<<<<<< HEAD
-=======
-    /// Clone the database.
-    pub fn boxed_clone(&self) -> StateDB {
-        StateDB {
-            db: self.db.boxed_clone(),
-            parent_hash: None,
-            commit_hash: None,
-            commit_number: None,
-        }
-    }
-
-    /// Clone the database for a canonical state.
-    pub fn boxed_clone_canon(&self, parent: &H256) -> StateDB {
-        StateDB {
-            db: self.db.boxed_clone(),
-            parent_hash: Some(parent.clone()),
-            commit_hash: None,
-            commit_number: None,
-        }
-    }
-
-    /// Check if pruning is enabled on the database.
-    pub fn is_pruned(&self) -> bool {
-        self.db.is_pruned()
-    }
-
->>>>>>> 17a50dae
     /// Returns underlying `JournalDB`.
     pub fn journal_db(&self) -> &dyn KeyedHashDB {
         &*self.db
-    }
-
-    /// Check if the account can be returned from cache by matching current block parent hash against canonical
-    /// state and filtering out account modified in later blocks.
-    fn is_allowed(
-        addr: &Address,
-        parent_hash: &H256,
-        modifications: &VecDeque<BlockChanges>,
-    ) -> bool {
-        if modifications.is_empty() {
-            return true;
-        }
-        // Ignore all accounts modified in later blocks
-        // Modifications contains block ordered by the number
-        // We search for our parent in that list first and then for
-        // all its parent until we hit the canonical block,
-        // checking against all the intermediate modifications.
-        let mut parent = parent_hash;
-        for m in modifications {
-            if &m.hash == parent {
-                if m.is_canon {
-                    return true;
-                }
-                parent = &m.parent;
-            }
-            if m.accounts.contains(addr) {
-                trace!(
-                    "Cache lookup skipped for {:?}: modified in a later block",
-                    addr
-                );
-                return false;
-            }
-        }
-        trace!(
-            "Cache lookup skipped for {:?}: parent hash is unknown",
-            addr
-        );
-        false
     }
 }
 
