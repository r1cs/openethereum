--- conflicted
+++ resolved
@@ -13,10 +13,7 @@
 futures = "0.1"
 linked-hash-map = "0.3"
 log = "0.3"
-<<<<<<< HEAD
-=======
 parity-dapps-glue = "1.7"
->>>>>>> b6f9cf4b
 mime = "0.2"
 mime_guess = "1.6.1"
 rand = "0.3"
@@ -38,10 +35,6 @@
 ethcore-rpc = { path = "../rpc" }
 ethcore-util = { path = "../util" }
 fetch = { path = "../util/fetch" }
-<<<<<<< HEAD
-parity-dapps-glue = "1.4"
-=======
->>>>>>> b6f9cf4b
 parity-hash-fetch = { path = "../hash-fetch" }
 parity-reactor = { path = "../util/reactor" }
 parity-ui = { path = "./ui" }
