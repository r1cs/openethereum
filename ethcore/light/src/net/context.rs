// Copyright 2015, 2016 Ethcore (UK) Ltd.
// This file is part of Parity.

// Parity is free software: you can redistribute it and/or modify
// it under the terms of the GNU General Public License as published by
// the Free Software Foundation, either version 3 of the License, or
// (at your option) any later version.

// Parity is distributed in the hope that it will be useful,
// but WITHOUT ANY WARRANTY; without even the implied warranty of
// MERCHANTABILITY or FITNESS FOR A PARTICULAR PURPOSE.  See the
// GNU General Public License for more details.

// You should have received a copy of the GNU General Public License
// along with Parity.  If not, see <http://www.gnu.org/licenses/>.

//! I/O and event context generalizations.

use network::{NetworkContext, PeerId, NodeId};

use super::{Announcement, LightProtocol, ReqId};
use super::error::Error;
use request::Request;

/// An I/O context which allows sending and receiving packets as well as
/// disconnecting peers. This is used as a generalization of the portions
/// of a p2p network which the light protocol structure makes use of.
pub trait IoContext {
	/// Send a packet to a specific peer.
	fn send(&self, peer: PeerId, packet_id: u8, packet_body: Vec<u8>);

	/// Respond to a peer's message. Only works if this context is a byproduct
	/// of a packet handler.
	fn respond(&self, packet_id: u8, packet_body: Vec<u8>);

	/// Disconnect a peer.
	fn disconnect_peer(&self, peer: PeerId);

	/// Disable a peer -- this is a disconnect + a time-out.
	fn disable_peer(&self, peer: PeerId);

<<<<<<< HEAD
    /// Get a peer's protocol version.
    fn protocol_version(&self, peer: PeerId) -> Option<u8>;

	/// Persistent peer id
	fn persistent_peer_id(&self, peer: &PeerId) -> Option<NodeId>;
}

impl<'a> IoContext for NetworkContext<'a> {
    fn send(&self, peer: PeerId, packet_id: u8, packet_body: Vec<u8>) {
        if let Err(e) = self.send(peer, packet_id, packet_body) {
            debug!(target: "les", "Error sending packet to peer {}: {}", peer, e);
        }
    }

    fn respond(&self, packet_id: u8, packet_body: Vec<u8>) {
        if let Err(e) = self.respond(packet_id, packet_body) {
            debug!(target: "les", "Error responding to peer message: {}", e);
        }
    }

    fn disconnect_peer(&self, peer: PeerId) {
        NetworkContext::disconnect_peer(self, peer);
    }

    fn disable_peer(&self, peer: PeerId) {
        NetworkContext::disable_peer(self, peer);
    }

    fn protocol_version(&self, peer: PeerId) -> Option<u8> {
        self.protocol_version(self.subprotocol_name(), peer)
    }

	fn persistent_peer_id(&self, peer: &PeerId) -> Option<NodeId> {
		self.session_info(*peer).and_then(|info| info.id)
=======
	/// Get a peer's protocol version.
	fn protocol_version(&self, peer: PeerId) -> Option<u8>;
}

impl<'a> IoContext for NetworkContext<'a> {
	fn send(&self, peer: PeerId, packet_id: u8, packet_body: Vec<u8>) {
		if let Err(e) = self.send(peer, packet_id, packet_body) {
			debug!(target: "les", "Error sending packet to peer {}: {}", peer, e);
		}
	}

	fn respond(&self, packet_id: u8, packet_body: Vec<u8>) {
		if let Err(e) = self.respond(packet_id, packet_body) {
			debug!(target: "les", "Error responding to peer message: {}", e);
		}
	}

	fn disconnect_peer(&self, peer: PeerId) {
		NetworkContext::disconnect_peer(self, peer);
	}

	fn disable_peer(&self, peer: PeerId) {
		NetworkContext::disable_peer(self, peer);
	}

	fn protocol_version(&self, peer: PeerId) -> Option<u8> {
		self.protocol_version(self.subprotocol_name(), peer)
>>>>>>> 839e3385
	}
}

/// Context for a protocol event.
pub trait EventContext {
	/// Get the peer relevant to the event e.g. message sender,
	/// disconnected/connected peer.
	fn peer(&self) -> PeerId;

<<<<<<< HEAD
	/// Returns the relevant's peer persistent Id (aka NodeId).
	fn persistent_peer_id(&self, id: &PeerId) -> Option<NodeId>;

    /// Make a request from a peer.
    fn request_from(&self, peer: PeerId, request: Request) -> Result<ReqId, Error>;
=======
	/// Make a request from a peer.
	fn request_from(&self, peer: PeerId, request: Request) -> Result<ReqId, Error>;
>>>>>>> 839e3385

	/// Make an announcement of new capabilities to the rest of the peers.
	// TODO: maybe just put this on a timer in LightProtocol?
	fn make_announcement(&self, announcement: Announcement);

	/// Disconnect a peer.
	fn disconnect_peer(&self, peer: PeerId);

	/// Disable a peer.
	fn disable_peer(&self, peer: PeerId);
}

/// Concrete implementation of `EventContext` over the light protocol struct and
/// an io context.
pub struct Ctx<'a> {
<<<<<<< HEAD
    /// Io context to enable immediate response to events.
    pub io: &'a IoContext,
    /// Protocol implementation.
    pub proto: &'a LightProtocol,
    /// Relevant peer for event.
    pub peer: PeerId,
}

impl<'a> EventContext for Ctx<'a> {

    fn peer(&self) -> PeerId {
		self.peer
	}

	fn persistent_peer_id(&self, id: &PeerId) -> Option<NodeId> {
		self.io.persistent_peer_id(id)
	}
    fn request_from(&self, peer: PeerId, request: Request) -> Result<ReqId, Error> {
        self.proto.request_from(self.io, &peer, request)
    }

    fn make_announcement(&self, announcement: Announcement) {
        self.proto.make_announcement(self.io, announcement);
    }

    fn disconnect_peer(&self, peer: PeerId) {
        self.io.disconnect_peer(peer);
    }

    fn disable_peer(&self, peer: PeerId) {
        self.io.disable_peer(peer);
    }
=======
	/// Io context to enable immediate response to events.
	pub io: &'a IoContext,
	/// Protocol implementation.
	pub proto: &'a LightProtocol,
	/// Relevant peer for event.
	pub peer: PeerId, 
}

impl<'a> EventContext for Ctx<'a> {
	fn peer(&self) -> PeerId { self.peer }
	fn request_from(&self, peer: PeerId, request: Request) -> Result<ReqId, Error> {
		self.proto.request_from(self.io, &peer, request)
	}

	fn make_announcement(&self, announcement: Announcement) {
		self.proto.make_announcement(self.io, announcement);
	}

	fn disconnect_peer(&self, peer: PeerId) {
		self.io.disconnect_peer(peer);
	}

	fn disable_peer(&self, peer: PeerId) {
		self.io.disable_peer(peer);
	}
>>>>>>> 839e3385
}<|MERGE_RESOLUTION|>--- conflicted
+++ resolved
@@ -39,45 +39,13 @@
 	/// Disable a peer -- this is a disconnect + a time-out.
 	fn disable_peer(&self, peer: PeerId);
 
-<<<<<<< HEAD
-    /// Get a peer's protocol version.
-    fn protocol_version(&self, peer: PeerId) -> Option<u8>;
+	/// Get a peer's protocol version.
+	fn protocol_version(&self, peer: PeerId) -> Option<u8>;
 
 	/// Persistent peer id
-	fn persistent_peer_id(&self, peer: &PeerId) -> Option<NodeId>;
+	fn persistent_peer_id(&self, peer: PeerId) -> Option<NodeId>;
 }
 
-impl<'a> IoContext for NetworkContext<'a> {
-    fn send(&self, peer: PeerId, packet_id: u8, packet_body: Vec<u8>) {
-        if let Err(e) = self.send(peer, packet_id, packet_body) {
-            debug!(target: "les", "Error sending packet to peer {}: {}", peer, e);
-        }
-    }
-
-    fn respond(&self, packet_id: u8, packet_body: Vec<u8>) {
-        if let Err(e) = self.respond(packet_id, packet_body) {
-            debug!(target: "les", "Error responding to peer message: {}", e);
-        }
-    }
-
-    fn disconnect_peer(&self, peer: PeerId) {
-        NetworkContext::disconnect_peer(self, peer);
-    }
-
-    fn disable_peer(&self, peer: PeerId) {
-        NetworkContext::disable_peer(self, peer);
-    }
-
-    fn protocol_version(&self, peer: PeerId) -> Option<u8> {
-        self.protocol_version(self.subprotocol_name(), peer)
-    }
-
-	fn persistent_peer_id(&self, peer: &PeerId) -> Option<NodeId> {
-		self.session_info(*peer).and_then(|info| info.id)
-=======
-	/// Get a peer's protocol version.
-	fn protocol_version(&self, peer: PeerId) -> Option<u8>;
-}
 
 impl<'a> IoContext for NetworkContext<'a> {
 	fn send(&self, peer: PeerId, packet_id: u8, packet_body: Vec<u8>) {
@@ -102,7 +70,10 @@
 
 	fn protocol_version(&self, peer: PeerId) -> Option<u8> {
 		self.protocol_version(self.subprotocol_name(), peer)
->>>>>>> 839e3385
+	}
+
+	fn persistent_peer_id(&self, peer: PeerId) -> Option<NodeId> {
+		self.session_info(peer).and_then(|info| info.id)
 	}
 }
 
@@ -112,16 +83,11 @@
 	/// disconnected/connected peer.
 	fn peer(&self) -> PeerId;
 
-<<<<<<< HEAD
 	/// Returns the relevant's peer persistent Id (aka NodeId).
-	fn persistent_peer_id(&self, id: &PeerId) -> Option<NodeId>;
+	fn persistent_peer_id(&self, peer: PeerId) -> Option<NodeId>;
 
-    /// Make a request from a peer.
-    fn request_from(&self, peer: PeerId, request: Request) -> Result<ReqId, Error>;
-=======
 	/// Make a request from a peer.
 	fn request_from(&self, peer: PeerId, request: Request) -> Result<ReqId, Error>;
->>>>>>> 839e3385
 
 	/// Make an announcement of new capabilities to the rest of the peers.
 	// TODO: maybe just put this on a timer in LightProtocol?
@@ -137,50 +103,23 @@
 /// Concrete implementation of `EventContext` over the light protocol struct and
 /// an io context.
 pub struct Ctx<'a> {
-<<<<<<< HEAD
-    /// Io context to enable immediate response to events.
-    pub io: &'a IoContext,
-    /// Protocol implementation.
-    pub proto: &'a LightProtocol,
-    /// Relevant peer for event.
-    pub peer: PeerId,
-}
-
-impl<'a> EventContext for Ctx<'a> {
-
-    fn peer(&self) -> PeerId {
-		self.peer
-	}
-
-	fn persistent_peer_id(&self, id: &PeerId) -> Option<NodeId> {
-		self.io.persistent_peer_id(id)
-	}
-    fn request_from(&self, peer: PeerId, request: Request) -> Result<ReqId, Error> {
-        self.proto.request_from(self.io, &peer, request)
-    }
-
-    fn make_announcement(&self, announcement: Announcement) {
-        self.proto.make_announcement(self.io, announcement);
-    }
-
-    fn disconnect_peer(&self, peer: PeerId) {
-        self.io.disconnect_peer(peer);
-    }
-
-    fn disable_peer(&self, peer: PeerId) {
-        self.io.disable_peer(peer);
-    }
-=======
 	/// Io context to enable immediate response to events.
 	pub io: &'a IoContext,
 	/// Protocol implementation.
 	pub proto: &'a LightProtocol,
 	/// Relevant peer for event.
-	pub peer: PeerId, 
+	pub peer: PeerId,
 }
 
 impl<'a> EventContext for Ctx<'a> {
-	fn peer(&self) -> PeerId { self.peer }
+	fn peer(&self) -> PeerId {
+		self.peer
+	}
+
+	fn persistent_peer_id(&self, id: PeerId) -> Option<NodeId> {
+		self.io.persistent_peer_id(id)
+	}
+
 	fn request_from(&self, peer: PeerId, request: Request) -> Result<ReqId, Error> {
 		self.proto.request_from(self.io, &peer, request)
 	}
@@ -196,5 +135,4 @@
 	fn disable_peer(&self, peer: PeerId) {
 		self.io.disable_peer(peer);
 	}
->>>>>>> 839e3385
 }