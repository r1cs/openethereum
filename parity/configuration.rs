// Copyright 2015, 2016 Ethcore (UK) Ltd.
// This file is part of Parity.

// Parity is free software: you can redistribute it and/or modify
// it under the terms of the GNU General Public License as published by
// the Free Software Foundation, either version 3 of the License, or
// (at your option) any later version.

// Parity is distributed in the hope that it will be useful,
// but WITHOUT ANY WARRANTY; without even the implied warranty of
// MERCHANTABILITY or FITNESS FOR A PARTICULAR PURPOSE.  See the
// GNU General Public License for more details.

// You should have received a copy of the GNU General Public License
// along with Parity.  If not, see <http://www.gnu.org/licenses/>.

use std::time::Duration;
use std::io::Read;
use std::net::SocketAddr;
use std::path::PathBuf;
use std::cmp::max;
use cli::{Args, ArgsError};
use util::{Hashable, U256, Uint, Bytes, version_data, Secret, Address};
use util::log::Colour;
use ethsync::{NetworkConfiguration, is_valid_node_url, AllowIP};
use ethcore::client::{VMType, UpdatePolicy, UpdateFilter};
use ethcore::miner::{MinerOptions, Banning};
use ethcore::verification::queue::VerifierSettings;

use rpc::{IpcConfiguration, HttpConfiguration};
use ethcore_rpc::NetworkSettings;
use cache::CacheConfig;
use helpers::{to_duration, to_mode, to_block_id, to_u256, to_pending_set, to_price, replace_home,
geth_ipc_path, parity_ipc_path, to_bootnodes, to_addresses, to_address, to_gas_limit, to_queue_strategy};
use params::{ResealPolicy, AccountsConfig, GasPricerConfig, MinerExtras};
use ethcore_logger::Config as LogConfig;
use dir::Directories;
use dapps::Configuration as DappsConfiguration;
use signer::{Configuration as SignerConfiguration};
use run::RunCmd;
use blockchain::{BlockchainCmd, ImportBlockchain, ExportBlockchain, ExportState, DataFormat};
use presale::ImportWallet;
use account::{AccountCmd, NewAccount, ImportAccounts, ImportFromGethAccounts};
use snapshot::{self, SnapshotCommand};

#[derive(Debug, PartialEq)]
pub enum Cmd {
	Run(RunCmd),
	Version,
	Account(AccountCmd),
	ImportPresaleWallet(ImportWallet),
	Blockchain(BlockchainCmd),
	SignerToken(SignerConfiguration),
	Snapshot(SnapshotCommand),
	Hash(Option<String>),
}

pub struct Execute {
	pub logger: LogConfig,
	pub cmd: Cmd,
}

#[derive(Debug, PartialEq)]
pub struct Configuration {
	pub args: Args,
}

impl Configuration {
	pub fn parse<S: AsRef<str>>(command: &[S]) -> Result<Self, ArgsError> {
		let args = try!(Args::parse(command));

		let config = Configuration {
			args: args,
		};

		Ok(config)
	}

	pub fn into_command(self) -> Result<Execute, String> {
		let dirs = self.directories();
		let pruning = try!(self.args.flag_pruning.parse());
		let pruning_history = self.args.flag_pruning_history;
		let vm_type = try!(self.vm_type());
		let mode = match self.args.flag_mode.as_ref() { "last" => None, mode => Some(try!(to_mode(&mode, self.args.flag_mode_timeout, self.args.flag_mode_alarm))), };
		let update_policy = try!(self.update_policy());
		let miner_options = try!(self.miner_options());
		let logger_config = self.logger_config();
		let http_conf = try!(self.http_config());
		let ipc_conf = try!(self.ipc_config());
		let net_conf = try!(self.net_config());
		let network_id = self.network_id();
		let cache_config = self.cache_config();
		let spec = try!(self.chain().parse());
		let tracing = try!(self.args.flag_tracing.parse());
		let fat_db = try!(self.args.flag_fat_db.parse());
		let compaction = try!(self.args.flag_db_compaction.parse());
		let wal = !self.args.flag_fast_and_loose;
		let warp_sync = self.args.flag_warp;
		let geth_compatibility = self.args.flag_geth;
		let ui_address = self.ui_port().map(|port| (self.ui_interface(), port));
		let dapps_conf = self.dapps_config();
		let signer_conf = self.signer_config();
		let format = try!(self.format());

		let cmd = if self.args.flag_version {
			Cmd::Version
		} else if self.args.cmd_signer && self.args.cmd_new_token {
			Cmd::SignerToken(signer_conf)
		} else if self.args.cmd_tools && self.args.cmd_hash {
			Cmd::Hash(self.args.arg_file)
		} else if self.args.cmd_account {
			let account_cmd = if self.args.cmd_new {
				let new_acc = NewAccount {
					iterations: self.args.flag_keys_iterations,
					path: dirs.keys,
					password_file: self.args.flag_password.first().cloned(),
				};
				AccountCmd::New(new_acc)
			} else if self.args.cmd_list {
				AccountCmd::List(dirs.keys)
			} else if self.args.cmd_import {
				let import_acc = ImportAccounts {
					from: self.args.arg_path.clone(),
					to: dirs.keys,
				};
				AccountCmd::Import(import_acc)
			} else {
				unreachable!();
			};
			Cmd::Account(account_cmd)
		} else if self.args.flag_import_geth_keys {
        	let account_cmd = AccountCmd::ImportFromGeth(
				ImportFromGethAccounts {
					to: dirs.keys,
					testnet: self.args.flag_testnet
				}
			);
			Cmd::Account(account_cmd)
		} else if self.args.cmd_wallet {
			let presale_cmd = ImportWallet {
				iterations: self.args.flag_keys_iterations,
				path: dirs.keys,
				wallet_path: self.args.arg_path.first().unwrap().clone(),
				password_file: self.args.flag_password.first().cloned(),
			};
			Cmd::ImportPresaleWallet(presale_cmd)
		} else if self.args.cmd_import {
			let import_cmd = ImportBlockchain {
				spec: spec,
				cache_config: cache_config,
				dirs: dirs,
				file_path: self.args.arg_file.clone(),
				format: format,
				pruning: pruning,
				pruning_history: pruning_history,
				compaction: compaction,
				wal: wal,
				tracing: tracing,
				fat_db: fat_db,
				vm_type: vm_type,
				check_seal: !self.args.flag_no_seal_check,
				with_color: logger_config.color,
				verifier_settings: self.verifier_settings(),
			};
			Cmd::Blockchain(BlockchainCmd::Import(import_cmd))
		} else if self.args.cmd_export {
			if self.args.cmd_blocks {
				let export_cmd = ExportBlockchain {
					spec: spec,
					cache_config: cache_config,
					dirs: dirs,
					file_path: self.args.arg_file.clone(),
					format: format,
					pruning: pruning,
					pruning_history: pruning_history,
					compaction: compaction,
					wal: wal,
					tracing: tracing,
					fat_db: fat_db,
					from_block: try!(to_block_id(&self.args.flag_from)),
					to_block: try!(to_block_id(&self.args.flag_to)),
					check_seal: !self.args.flag_no_seal_check,
				};
				Cmd::Blockchain(BlockchainCmd::Export(export_cmd))
			} else if self.args.cmd_state {
				let export_cmd = ExportState {
					spec: spec,
					cache_config: cache_config,
					dirs: dirs,
					file_path: self.args.arg_file.clone(),
					format: format,
					pruning: pruning,
					pruning_history: pruning_history,
					compaction: compaction,
					wal: wal,
					tracing: tracing,
					fat_db: fat_db,
					at: try!(to_block_id(&self.args.flag_at)),
					storage: !self.args.flag_no_storage,
					code: !self.args.flag_no_code,
					min_balance: self.args.flag_min_balance.and_then(|s| to_u256(&s).ok()),
					max_balance: self.args.flag_max_balance.and_then(|s| to_u256(&s).ok()),
				};
				Cmd::Blockchain(BlockchainCmd::ExportState(export_cmd))
			} else {
				unreachable!();
			}
		} else if self.args.cmd_snapshot {
			let snapshot_cmd = SnapshotCommand {
				cache_config: cache_config,
				dirs: dirs,
				spec: spec,
				pruning: pruning,
				pruning_history: pruning_history,
				tracing: tracing,
				fat_db: fat_db,
				compaction: compaction,
				file_path: self.args.arg_file.clone(),
				wal: wal,
				kind: snapshot::Kind::Take,
				block_at: try!(to_block_id(&self.args.flag_at)),
			};
			Cmd::Snapshot(snapshot_cmd)
		} else if self.args.cmd_restore {
			let restore_cmd = SnapshotCommand {
				cache_config: cache_config,
				dirs: dirs,
				spec: spec,
				pruning: pruning,
				pruning_history: pruning_history,
				tracing: tracing,
				fat_db: fat_db,
				compaction: compaction,
				file_path: self.args.arg_file.clone(),
				wal: wal,
				kind: snapshot::Kind::Restore,
				block_at: try!(to_block_id("latest")), // unimportant.
			};
			Cmd::Snapshot(restore_cmd)
		} else {
			let daemon = if self.args.cmd_daemon {
				Some(self.args.arg_pid_file.clone())
			} else {
				None
			};

			let verifier_settings = self.verifier_settings();

			let run_cmd = RunCmd {
				cache_config: cache_config,
				dirs: dirs,
				spec: spec,
				pruning: pruning,
				pruning_history: pruning_history,
				daemon: daemon,
				logger_config: logger_config.clone(),
				miner_options: miner_options,
				http_conf: http_conf,
				ipc_conf: ipc_conf,
				net_conf: net_conf,
				network_id: network_id,
				acc_conf: try!(self.accounts_config()),
				gas_pricer: try!(self.gas_pricer_config()),
				miner_extras: try!(self.miner_extras()),
				update_policy: update_policy,
				mode: mode,
				tracing: tracing,
				fat_db: fat_db,
				compaction: compaction,
				wal: wal,
				vm_type: vm_type,
				warp_sync: warp_sync,
				geth_compatibility: geth_compatibility,
				ui_address: ui_address,
				net_settings: self.network_settings(),
				dapps_conf: dapps_conf,
				signer_conf: signer_conf,
				ui: self.args.cmd_ui,
				name: self.args.flag_identity,
				custom_bootnodes: self.args.flag_bootnodes.is_some(),
				no_periodic_snapshot: self.args.flag_no_periodic_snapshot,
				check_seal: !self.args.flag_no_seal_check,
				download_old_blocks: !self.args.flag_no_ancient_blocks,
<<<<<<< HEAD
				require_consensus: !self.args.flag_no_consensus,
=======
				serve_light: self.args.flag_serve_light,
>>>>>>> 60ea787b
				verifier_settings: verifier_settings,
			};
			Cmd::Run(run_cmd)
		};

		Ok(Execute {
			logger: logger_config,
			cmd: cmd,
		})
	}

	fn vm_type(&self) -> Result<VMType, String> {
		if self.args.flag_jitvm {
			VMType::jit().ok_or("Parity is built without the JIT EVM.".into())
		} else {
			Ok(VMType::Interpreter)
		}
	}

	fn miner_extras(&self) -> Result<MinerExtras, String> {
		let extras = MinerExtras {
			author: try!(self.author()),
			extra_data: try!(self.extra_data()),
			gas_floor_target: try!(to_u256(&self.args.flag_gas_floor_target)),
			gas_ceil_target: try!(to_u256(&self.args.flag_gas_cap)),
			transactions_limit: self.args.flag_tx_queue_size,
			engine_signer: try!(self.engine_signer()),
		};

		Ok(extras)
	}

	fn author(&self) -> Result<Address, String> {
		to_address(self.args.flag_etherbase.clone().or(self.args.flag_author.clone()))
	}

	fn engine_signer(&self) -> Result<Address, String> {
		to_address(self.args.flag_engine_signer.clone())
	}

	fn format(&self) -> Result<Option<DataFormat>, String> {
		match self.args.flag_format {
			Some(ref f) => Ok(Some(try!(f.parse()))),
			None => Ok(None),
		}
	}

	fn cache_config(&self) -> CacheConfig {
		match self.args.flag_cache_size.or(self.args.flag_cache) {
			Some(size) => CacheConfig::new_with_total_cache_size(size),
			None => CacheConfig::new(
				self.args.flag_cache_size_db,
				self.args.flag_cache_size_blocks,
				self.args.flag_cache_size_queue,
				self.args.flag_cache_size_state,
			),
		}
	}

	fn logger_config(&self) -> LogConfig {
		LogConfig {
			mode: self.args.flag_logging.clone(),
			color: !self.args.flag_no_color && !cfg!(windows),
			file: self.args.flag_log_file.clone(),
		}
	}

	fn chain(&self) -> String {
		if self.args.flag_testnet {
			"ropsten".to_owned()
		} else {
			self.args.flag_chain.clone()
		}
	}

	fn max_peers(&self) -> u32 {
		let peers = self.args.flag_max_peers as u32;
		max(self.min_peers(), peers)
	}

	fn allow_ips(&self) -> Result<AllowIP, String> {
		match self.args.flag_allow_ips.as_str() {
			"all" => Ok(AllowIP::All),
			"public" => Ok(AllowIP::Public),
			"private" => Ok(AllowIP::Private),
			_ => Err("Invalid IP filter value".to_owned()),
		}
	}

	fn min_peers(&self) -> u32 {
		self.args.flag_peers.unwrap_or(self.args.flag_min_peers) as u32
	}

	fn max_pending_peers(&self) -> u32 {
		self.args.flag_max_pending_peers as u32
	}

	fn snapshot_peers(&self) -> u32 {
		self.args.flag_snapshot_peers as u32
	}

	fn work_notify(&self) -> Vec<String> {
		self.args.flag_notify_work.as_ref().map_or_else(Vec::new, |s| s.split(',').map(|s| s.to_owned()).collect())
	}

	fn accounts_config(&self) -> Result<AccountsConfig, String> {
		let cfg = AccountsConfig {
			iterations: self.args.flag_keys_iterations,
			testnet: self.args.flag_testnet,
			password_files: self.args.flag_password.clone(),
			unlocked_accounts: try!(to_addresses(&self.args.flag_unlock)),
		};

		Ok(cfg)
	}

	fn miner_options(&self) -> Result<MinerOptions, String> {
		let reseal = try!(self.args.flag_reseal_on_txs.parse::<ResealPolicy>());

		let options = MinerOptions {
			new_work_notify: self.work_notify(),
			force_sealing: self.args.flag_force_sealing,
			reseal_on_external_tx: reseal.external,
			reseal_on_own_tx: reseal.own,
			tx_gas_limit: match self.args.flag_tx_gas_limit {
				Some(ref d) => try!(to_u256(d)),
				None => U256::max_value(),
			},
			tx_queue_size: self.args.flag_tx_queue_size,
			tx_queue_gas_limit: try!(to_gas_limit(&self.args.flag_tx_queue_gas)),
			tx_queue_strategy: try!(to_queue_strategy(&self.args.flag_tx_queue_strategy)),
			pending_set: try!(to_pending_set(&self.args.flag_relay_set)),
			reseal_min_period: Duration::from_millis(self.args.flag_reseal_min_period),
			work_queue_size: self.args.flag_work_queue_size,
			enable_resubmission: !self.args.flag_remove_solved,
			tx_queue_banning: match self.args.flag_tx_time_limit {
				Some(limit) => Banning::Enabled {
					min_offends: self.args.flag_tx_queue_ban_count,
					offend_threshold: Duration::from_millis(limit),
					ban_duration: Duration::from_secs(self.args.flag_tx_queue_ban_time as u64),
				},
				None => Banning::Disabled,
			}
		};

		Ok(options)
	}

	fn signer_config(&self) -> SignerConfiguration {
		SignerConfiguration {
			enabled: self.ui_enabled(),
			port: self.args.flag_ui_port,
			interface: self.ui_interface(),
			signer_path: self.directories().signer,
			skip_origin_validation: self.args.flag_ui_no_validation,
		}
	}

	fn dapps_config(&self) -> DappsConfiguration {
		DappsConfiguration {
			enabled: self.dapps_enabled(),
			interface: self.dapps_interface(),
			port: self.args.flag_dapps_port,
			hosts: self.dapps_hosts(),
			user: self.args.flag_dapps_user.clone(),
			pass: self.args.flag_dapps_pass.clone(),
			dapps_path: self.directories().dapps,
		}
	}

	fn gas_pricer_config(&self) -> Result<GasPricerConfig, String> {
		if let Some(d) = self.args.flag_gasprice.as_ref() {
			return Ok(GasPricerConfig::Fixed(try!(to_u256(d))));
		}

		let usd_per_tx = try!(to_price(&self.args.flag_usd_per_tx));
		if "auto" == self.args.flag_usd_per_eth.as_str() {
			return Ok(GasPricerConfig::Calibrated {
				usd_per_tx: usd_per_tx,
				recalibration_period: try!(to_duration(self.args.flag_price_update_period.as_str())),
			});
		}

		let usd_per_eth = try!(to_price(&self.args.flag_usd_per_eth));
		let wei_per_usd: f32 = 1.0e18 / usd_per_eth;
		let gas_per_tx: f32 = 21000.0;
		let wei_per_gas: f32 = wei_per_usd * usd_per_tx / gas_per_tx;

		info!(
			"Using a fixed conversion rate of Ξ1 = {} ({} wei/gas)",
			Colour::White.bold().paint(format!("US${}", usd_per_eth)),
			Colour::Yellow.bold().paint(format!("{}", wei_per_gas))
		);

		Ok(GasPricerConfig::Fixed(U256::from_dec_str(&format!("{:.0}", wei_per_gas)).unwrap()))
	}

	fn extra_data(&self) -> Result<Bytes, String> {
		match self.args.flag_extradata.as_ref().or(self.args.flag_extra_data.as_ref()) {
			Some(x) if x.len() <= 32 => Ok(x.as_bytes().to_owned()),
			None => Ok(version_data()),
			Some(_) => Err("Extra data must be at most 32 characters".into()),
		}
	}

	fn init_reserved_nodes(&self) -> Result<Vec<String>, String> {
		use std::fs::File;

		match self.args.flag_reserved_peers {
			Some(ref path) => {
				let mut buffer = String::new();
				let mut node_file = try!(File::open(path).map_err(|e| format!("Error opening reserved nodes file: {}", e)));
				try!(node_file.read_to_string(&mut buffer).map_err(|_| "Error reading reserved node file"));
				let lines = buffer.lines().map(|s| s.trim().to_owned()).filter(|s| !s.is_empty()).collect::<Vec<_>>();
				if let Some(invalid) = lines.iter().find(|s| !is_valid_node_url(s)) {
					return Err(format!("Invalid node address format given for a boot node: {}", invalid));
				}
				Ok(lines)
			},
			None => Ok(Vec::new())
		}
	}

	fn net_addresses(&self) -> Result<(Option<SocketAddr>, Option<SocketAddr>), String> {
		let port = self.args.flag_port;
		let listen_address = Some(SocketAddr::new("0.0.0.0".parse().unwrap(), port));
		let public_address = if self.args.flag_nat.starts_with("extip:") {
			let host = &self.args.flag_nat[6..];
			let host = try!(host.parse().map_err(|_| format!("Invalid host given with `--nat extip:{}`", host)));
			Some(SocketAddr::new(host, port))
		} else {
			None
		};
		Ok((listen_address, public_address))
	}

	fn net_config(&self) -> Result<NetworkConfiguration, String> {
		let mut ret = NetworkConfiguration::new();
		ret.nat_enabled = self.args.flag_nat == "any" || self.args.flag_nat == "upnp";
		ret.boot_nodes = try!(to_bootnodes(&self.args.flag_bootnodes));
		let (listen, public) = try!(self.net_addresses());
		ret.listen_address = listen.map(|l| format!("{}", l));
		ret.public_address = public.map(|p| format!("{}", p));
		ret.use_secret = self.args.flag_node_key.as_ref().map(|s| s.parse::<Secret>().unwrap_or_else(|_| s.sha3()));
		ret.discovery_enabled = !self.args.flag_no_discovery && !self.args.flag_nodiscover;
		ret.max_peers = self.max_peers();
		ret.min_peers = self.min_peers();
		ret.snapshot_peers = self.snapshot_peers();
		ret.allow_ips = try!(self.allow_ips());
		ret.max_pending_peers = self.max_pending_peers();
		let mut net_path = PathBuf::from(self.directories().db);
		net_path.push("network");
		ret.config_path = Some(net_path.to_str().unwrap().to_owned());
		ret.reserved_nodes = try!(self.init_reserved_nodes());
		ret.allow_non_reserved = !self.args.flag_reserved_only;
		Ok(ret)
	}

	fn network_id(&self) -> Option<u64> {
		self.args.flag_network_id.or(self.args.flag_networkid)
	}

	fn rpc_apis(&self) -> String {
		let mut apis = self.args.flag_rpcapi.clone().unwrap_or(self.args.flag_jsonrpc_apis.clone());
		if self.args.flag_geth {
			if !apis.is_empty() {
				apis.push_str(",");
			}
			apis.push_str("personal");
		}
		apis
	}

	fn rpc_cors(&self) -> Option<Vec<String>> {
		let cors = self.args.flag_jsonrpc_cors.clone().or(self.args.flag_rpccorsdomain.clone());
		cors.map(|c| c.split(',').map(|s| s.to_owned()).collect())
	}

	fn rpc_hosts(&self) -> Option<Vec<String>> {
		match self.args.flag_jsonrpc_hosts.as_ref() {
			"none" => return Some(Vec::new()),
			"all" => return None,
			_ => {}
		}
		let hosts = self.args.flag_jsonrpc_hosts.split(',').map(|h| h.into()).collect();
		Some(hosts)
	}

	fn dapps_hosts(&self) -> Option<Vec<String>> {
		match self.args.flag_dapps_hosts.as_ref() {
			"none" => return Some(Vec::new()),
			"all" => return None,
			_ => {}
		}
		let hosts = self.args.flag_dapps_hosts.split(',').map(|h| h.into()).collect();
		Some(hosts)
	}

	fn ipc_config(&self) -> Result<IpcConfiguration, String> {
		let conf = IpcConfiguration {
			enabled: !(self.args.flag_ipcdisable || self.args.flag_ipc_off || self.args.flag_no_ipc),
			socket_addr: self.ipc_path(),
			apis: {
				let mut apis = self.args.flag_ipcapi.clone().unwrap_or(self.args.flag_ipc_apis.clone());
				if self.args.flag_geth {
					if !apis.is_empty() {
 						apis.push_str(",");
 					}
					apis.push_str("personal");
				}
				try!(apis.parse())
			},
		};

		Ok(conf)
	}

	fn http_config(&self) -> Result<HttpConfiguration, String> {
		let conf = HttpConfiguration {
			enabled: !self.args.flag_jsonrpc_off && !self.args.flag_no_jsonrpc,
			interface: self.rpc_interface(),
			port: self.args.flag_rpcport.unwrap_or(self.args.flag_jsonrpc_port),
			apis: try!(self.rpc_apis().parse()),
			hosts: self.rpc_hosts(),
			cors: self.rpc_cors(),
		};

		Ok(conf)
	}

	fn network_settings(&self) -> NetworkSettings {
		NetworkSettings {
			name: self.args.flag_identity.clone(),
			chain: self.chain(),
			network_port: self.args.flag_port,
			rpc_enabled: !self.args.flag_jsonrpc_off && !self.args.flag_no_jsonrpc,
			rpc_interface: self.args.flag_rpcaddr.clone().unwrap_or(self.args.flag_jsonrpc_interface.clone()),
			rpc_port: self.args.flag_rpcport.unwrap_or(self.args.flag_jsonrpc_port),
		}
	}

	fn update_policy(&self) -> Result<UpdatePolicy, String> {
		Ok(UpdatePolicy {
			enable_downloading: !self.args.flag_no_download,
			filter: match self.args.flag_auto_update.as_ref() {
				"none" => UpdateFilter::None,
				"critical" => UpdateFilter::Critical,
				"all" => UpdateFilter::All,
				_ => return Err("Invalid value for `--auto-update`. See `--help` for more information.".into()), 
			},
		})
	}

	fn directories(&self) -> Directories {
		use util::path;

		let db_path = replace_home(self.args.flag_datadir.as_ref().unwrap_or(&self.args.flag_db_path));

		let keys_path = replace_home(
			if self.args.flag_testnet {
				"$HOME/.parity/testnet_keys"
			} else {
				&self.args.flag_keys_path
			}
		);

		let dapps_path = replace_home(&self.args.flag_dapps_path);
		let ui_path = replace_home(&self.args.flag_ui_path);

		if self.args.flag_geth  && !cfg!(windows) {
			let geth_root  = if self.args.flag_testnet { path::ethereum::test() } else {  path::ethereum::default() };
			::std::fs::create_dir_all(geth_root.as_path()).unwrap_or_else(
				|e| warn!("Failed to create '{}' for geth mode: {}", &geth_root.to_str().unwrap(), e));
		}

		if cfg!(feature = "ipc") && !cfg!(feature = "windows") {
			let mut path_buf = PathBuf::from(db_path.clone());
			path_buf.push("ipc");
			let ipc_path = path_buf.to_str().unwrap();
			::std::fs::create_dir_all(ipc_path).unwrap_or_else(
				|e| warn!("Failed to directory '{}' for ipc sockets: {}", ipc_path, e)
			);
		}

		Directories {
			keys: keys_path,
			db: db_path,
			dapps: dapps_path,
			signer: ui_path,
		}
	}

	fn ipc_path(&self) -> String {
		if self.args.flag_geth {
			geth_ipc_path(self.args.flag_testnet)
		} else {
			parity_ipc_path(&self.args.flag_ipcpath.clone().unwrap_or(self.args.flag_ipc_path.clone()))
		}
	}

	fn ui_port(&self) -> Option<u16> {
		if !self.ui_enabled() {
			None
		} else {
			Some(self.args.flag_ui_port)
		}
	}

	fn ui_interface(&self) -> String {
		match self.args.flag_ui_interface.as_str() {
			"local" => "127.0.0.1",
			x => x,
		}.into()
	}

	fn rpc_interface(&self) -> String {
		match self.network_settings().rpc_interface.as_str() {
			"all" => "0.0.0.0",
			"local" => "127.0.0.1",
			x => x,
		}.into()
	}

	fn dapps_interface(&self) -> String {
		match self.args.flag_dapps_interface.as_str() {
			"local" => "127.0.0.1",
			x => x,
		}.into()
	}

	fn dapps_enabled(&self) -> bool {
		!self.args.flag_dapps_off && !self.args.flag_no_dapps && cfg!(feature = "dapps")
	}

	fn ui_enabled(&self) -> bool {
		if self.args.flag_force_ui {
			return true;
		}

		let ui_disabled = self.args.flag_unlock.is_some() ||
			self.args.flag_geth ||
			self.args.flag_no_ui;

		!ui_disabled
	}

	fn verifier_settings(&self) -> VerifierSettings {
		let mut settings = VerifierSettings::default();
		settings.scale_verifiers = self.args.flag_scale_verifiers;
		if let Some(num_verifiers) = self.args.flag_num_verifiers {
			settings.num_verifiers = num_verifiers;
		}

		settings
	}
}

#[cfg(test)]
mod tests {
	use super::*;
	use cli::Args;
	use ethcore_rpc::NetworkSettings;
	use ethcore::client::{VMType, BlockId, UpdatePolicy, UpdateFilter};
	use ethcore::miner::{MinerOptions, PrioritizationStrategy};
	use helpers::{replace_home, default_network_config};
	use run::RunCmd;
	use signer::{Configuration as SignerConfiguration};
	use blockchain::{BlockchainCmd, ImportBlockchain, ExportBlockchain, DataFormat, ExportState};
	use presale::ImportWallet;
	use account::{AccountCmd, NewAccount, ImportAccounts};
	use devtools::{RandomTempPath};
	use std::io::Write;
	use std::fs::{File, create_dir};

	#[derive(Debug, PartialEq)]
	struct TestPasswordReader(&'static str);

	fn parse(args: &[&str]) -> Configuration {
		Configuration {
			args: Args::parse_without_config(args).unwrap(),
		}
	}

	#[test]
	fn test_command_version() {
		let args = vec!["parity", "--version"];
		let conf = parse(&args);
		assert_eq!(conf.into_command().unwrap().cmd, Cmd::Version);
	}

	#[test]
	fn test_command_account_new() {
		let args = vec!["parity", "account", "new"];
		let conf = parse(&args);
		assert_eq!(conf.into_command().unwrap().cmd, Cmd::Account(AccountCmd::New(NewAccount {
			iterations: 10240,
			path: replace_home("$HOME/.parity/keys"),
			password_file: None,
		})));
	}

	#[test]
	fn test_command_account_list() {
		let args = vec!["parity", "account", "list"];
		let conf = parse(&args);
		assert_eq!(conf.into_command().unwrap().cmd, Cmd::Account(
			AccountCmd::List(replace_home("$HOME/.parity/keys")),
		));
	}

	#[test]
	fn test_command_account_import() {
		let args = vec!["parity", "account", "import", "my_dir", "another_dir"];
		let conf = parse(&args);
		assert_eq!(conf.into_command().unwrap().cmd, Cmd::Account(AccountCmd::Import(ImportAccounts {
			from: vec!["my_dir".into(), "another_dir".into()],
			to: replace_home("$HOME/.parity/keys"),
		})));
	}

	#[test]
	fn test_command_wallet_import() {
		let args = vec!["parity", "wallet", "import", "my_wallet.json", "--password", "pwd"];
		let conf = parse(&args);
		assert_eq!(conf.into_command().unwrap().cmd, Cmd::ImportPresaleWallet(ImportWallet {
			iterations: 10240,
			path: replace_home("$HOME/.parity/keys"),
			wallet_path: "my_wallet.json".into(),
			password_file: Some("pwd".into()),
		}));
	}

	#[test]
	fn test_command_blockchain_import() {
		let args = vec!["parity", "import", "blockchain.json"];
		let conf = parse(&args);
		assert_eq!(conf.into_command().unwrap().cmd, Cmd::Blockchain(BlockchainCmd::Import(ImportBlockchain {
			spec: Default::default(),
			cache_config: Default::default(),
			dirs: Default::default(),
			file_path: Some("blockchain.json".into()),
			format: Default::default(),
			pruning: Default::default(),
			pruning_history: 64,
			compaction: Default::default(),
			wal: true,
			tracing: Default::default(),
			fat_db: Default::default(),
			vm_type: VMType::Interpreter,
			check_seal: true,
			with_color: !cfg!(windows),
			verifier_settings: Default::default(),
		})));
	}

	#[test]
	fn test_command_blockchain_export() {
		let args = vec!["parity", "export", "blocks", "blockchain.json"];
		let conf = parse(&args);
		assert_eq!(conf.into_command().unwrap().cmd, Cmd::Blockchain(BlockchainCmd::Export(ExportBlockchain {
			spec: Default::default(),
			cache_config: Default::default(),
			dirs: Default::default(),
			file_path: Some("blockchain.json".into()),
			pruning: Default::default(),
			pruning_history: 64,
			format: Default::default(),
			compaction: Default::default(),
			wal: true,
			tracing: Default::default(),
			fat_db: Default::default(),
			from_block: BlockId::Number(1),
			to_block: BlockId::Latest,
			check_seal: true,
		})));
	}

	#[test]
	fn test_command_state_export() {
		let args = vec!["parity", "export", "state", "state.json"];
		let conf = parse(&args);
		assert_eq!(conf.into_command().unwrap().cmd, Cmd::Blockchain(BlockchainCmd::ExportState(ExportState {
			spec: Default::default(),
			cache_config: Default::default(),
			dirs: Default::default(),
			file_path: Some("state.json".into()),
			pruning: Default::default(),
			pruning_history: 64,
			format: Default::default(),
			compaction: Default::default(),
			wal: true,
			tracing: Default::default(),
			fat_db: Default::default(),
			at: BlockId::Latest,
			storage: true,
			code: true,
			min_balance: None,
			max_balance: None,
		})));
	}

	#[test]
	fn test_command_blockchain_export_with_custom_format() {
		let args = vec!["parity", "export", "blocks", "--format", "hex", "blockchain.json"];
		let conf = parse(&args);
		assert_eq!(conf.into_command().unwrap().cmd, Cmd::Blockchain(BlockchainCmd::Export(ExportBlockchain {
			spec: Default::default(),
			cache_config: Default::default(),
			dirs: Default::default(),
			file_path: Some("blockchain.json".into()),
			pruning: Default::default(),
			pruning_history: 64,
			format: Some(DataFormat::Hex),
			compaction: Default::default(),
			wal: true,
			tracing: Default::default(),
			fat_db: Default::default(),
			from_block: BlockId::Number(1),
			to_block: BlockId::Latest,
			check_seal: true,
		})));
	}

	#[test]
	fn test_command_signer_new_token() {
		let args = vec!["parity", "signer", "new-token"];
		let conf = parse(&args);
		let expected = replace_home("$HOME/.parity/signer");
		assert_eq!(conf.into_command().unwrap().cmd, Cmd::SignerToken(SignerConfiguration {
			enabled: true,
			signer_path: expected,
			interface: "127.0.0.1".into(),
			port: 8180,
			skip_origin_validation: false,
		}));
	}

	#[test]
	fn test_run_cmd() {
		let args = vec!["parity"];
		let conf = parse(&args);
		assert_eq!(conf.into_command().unwrap().cmd, Cmd::Run(RunCmd {
			cache_config: Default::default(),
			dirs: Default::default(),
			spec: Default::default(),
			pruning: Default::default(),
			pruning_history: 64,
			daemon: None,
			logger_config: Default::default(),
			miner_options: Default::default(),
			http_conf: Default::default(),
			ipc_conf: Default::default(),
			net_conf: default_network_config(),
			network_id: None,
			warp_sync: false,
			acc_conf: Default::default(),
			gas_pricer: Default::default(),
			miner_extras: Default::default(),
			update_policy: Default::default(),
			mode: Default::default(),
			tracing: Default::default(),
			compaction: Default::default(),
			wal: true,
			vm_type: Default::default(),
			geth_compatibility: false,
			ui_address: Some(("127.0.0.1".into(), 8180)),
			net_settings: Default::default(),
			dapps_conf: Default::default(),
			signer_conf: Default::default(),
			ui: false,
			name: "".into(),
			custom_bootnodes: false,
			fat_db: Default::default(),
			no_periodic_snapshot: false,
			check_seal: true,
			download_old_blocks: true,
<<<<<<< HEAD
			require_consensus: true,
=======
			serve_light: false,
>>>>>>> 60ea787b
			verifier_settings: Default::default(),
		}));
	}

	#[test]
	fn should_parse_mining_options() {
		// given
		let mut mining_options = MinerOptions::default();

		// when
		let conf0 = parse(&["parity"]);
		let conf1 = parse(&["parity", "--tx-queue-strategy", "gas_factor"]);
		let conf2 = parse(&["parity", "--tx-queue-strategy", "gas_price"]);
		let conf3 = parse(&["parity", "--tx-queue-strategy", "gas"]);

		// then
		assert_eq!(conf0.miner_options().unwrap(), mining_options);
		mining_options.tx_queue_strategy = PrioritizationStrategy::GasFactorAndGasPrice;
		assert_eq!(conf1.miner_options().unwrap(), mining_options);
		mining_options.tx_queue_strategy = PrioritizationStrategy::GasPriceOnly;
		assert_eq!(conf2.miner_options().unwrap(), mining_options);
		mining_options.tx_queue_strategy = PrioritizationStrategy::GasAndGasPrice;
		assert_eq!(conf3.miner_options().unwrap(), mining_options);
	}

	#[test]
	fn should_parse_updater_options() {
		// when
		let conf0 = parse(&["parity"]);
		let conf1 = parse(&["parity", "--auto-update", "all"]);
		let conf2 = parse(&["parity", "--no-download", "--auto-update=all"]);
		let conf3 = parse(&["parity", "--auto-update=xxx"]);

		// then
		assert_eq!(conf0.update_policy().unwrap(), UpdatePolicy{enable_downloading: true, filter: UpdateFilter::Critical});
		assert_eq!(conf1.update_policy().unwrap(), UpdatePolicy{enable_downloading: true, filter: UpdateFilter::All});
		assert_eq!(conf2.update_policy().unwrap(), UpdatePolicy{enable_downloading: false, filter: UpdateFilter::All});
		assert!(conf3.update_policy().is_err());
	}

	#[test]
	fn should_parse_network_settings() {
		// given

		// when
		let conf = parse(&["parity", "--testnet", "--identity", "testname"]);

		// then
		assert_eq!(conf.network_settings(), NetworkSettings {
			name: "testname".to_owned(),
			chain: "ropsten".to_owned(),
			network_port: 30303,
			rpc_enabled: true,
			rpc_interface: "local".to_owned(),
			rpc_port: 8545,
		});
	}

	#[test]
	fn should_parse_rpc_settings_with_geth_compatiblity() {
		// given
		fn assert(conf: Configuration) {
			let net = conf.network_settings();
			assert_eq!(net.rpc_enabled, true);
			assert_eq!(net.rpc_interface, "all".to_owned());
			assert_eq!(net.rpc_port, 8000);
			assert_eq!(conf.rpc_cors(), Some(vec!["*".to_owned()]));
			assert_eq!(conf.rpc_apis(), "web3,eth".to_owned());
		}

		// when
		let conf1 = parse(&["parity", "-j",
						 "--jsonrpc-port", "8000",
						 "--jsonrpc-interface", "all",
						 "--jsonrpc-cors", "*",
						 "--jsonrpc-apis", "web3,eth"
						 ]);
		let conf2 = parse(&["parity", "--rpc",
						  "--rpcport", "8000",
						  "--rpcaddr", "all",
						  "--rpccorsdomain", "*",
						  "--rpcapi", "web3,eth"
						  ]);

		// then
		assert(conf1);
		assert(conf2);
	}

	#[test]
	fn should_parse_rpc_hosts() {
		// given

		// when
		let conf0 = parse(&["parity"]);
		let conf1 = parse(&["parity", "--jsonrpc-hosts", "none"]);
		let conf2 = parse(&["parity", "--jsonrpc-hosts", "all"]);
		let conf3 = parse(&["parity", "--jsonrpc-hosts", "ethcore.io,something.io"]);

		// then
		assert_eq!(conf0.rpc_hosts(), Some(Vec::new()));
		assert_eq!(conf1.rpc_hosts(), Some(Vec::new()));
		assert_eq!(conf2.rpc_hosts(), None);
		assert_eq!(conf3.rpc_hosts(), Some(vec!["ethcore.io".into(), "something.io".into()]));
	}

	#[test]
	fn should_parse_dapps_hosts() {
		// given

		// when
		let conf0 = parse(&["parity"]);
		let conf1 = parse(&["parity", "--dapps-hosts", "none"]);
		let conf2 = parse(&["parity", "--dapps-hosts", "all"]);
		let conf3 = parse(&["parity", "--dapps-hosts", "ethcore.io,something.io"]);

		// then
		assert_eq!(conf0.dapps_hosts(), Some(Vec::new()));
		assert_eq!(conf1.dapps_hosts(), Some(Vec::new()));
		assert_eq!(conf2.dapps_hosts(), None);
		assert_eq!(conf3.dapps_hosts(), Some(vec!["ethcore.io".into(), "something.io".into()]));
	}

	#[test]
	fn should_disable_signer_in_geth_compat() {
		// given

		// when
		let conf0 = parse(&["parity", "--geth"]);
		let conf1 = parse(&["parity", "--geth", "--force-ui"]);

		// then
		assert_eq!(conf0.ui_enabled(), false);
		assert_eq!(conf1.ui_enabled(), true);
	}

	#[test]
	fn should_disable_signer_when_account_is_unlocked() {
		// given

		// when
		let conf0 = parse(&["parity", "--unlock", "0x0"]);

		// then
		assert_eq!(conf0.ui_enabled(), false);
	}

	#[test]
	fn should_parse_signer_configration() {
		// given

		// when
		let conf0 = parse(&["parity", "--ui-path", "signer"]);
		let conf1 = parse(&["parity", "--ui-path", "signer", "--ui-no-validation"]);
		let conf2 = parse(&["parity", "--ui-path", "signer", "--ui-port", "3123"]);
		let conf3 = parse(&["parity", "--ui-path", "signer", "--ui-interface", "test"]);

		// then
		assert_eq!(conf0.signer_config(), SignerConfiguration {
			enabled: true,
			port: 8180,
			interface: "127.0.0.1".into(),
			signer_path: "signer".into(),
			skip_origin_validation: false,
		});
		assert_eq!(conf1.signer_config(), SignerConfiguration {
			enabled: true,
			port: 8180,
			interface: "127.0.0.1".into(),
			signer_path: "signer".into(),
			skip_origin_validation: true,
		});
		assert_eq!(conf2.signer_config(), SignerConfiguration {
			enabled: true,
			port: 3123,
			interface: "127.0.0.1".into(),
			signer_path: "signer".into(),
			skip_origin_validation: false,
		});
		assert_eq!(conf3.signer_config(), SignerConfiguration {
			enabled: true,
			port: 8180,
			interface: "test".into(),
			signer_path: "signer".into(),
			skip_origin_validation: false,
		});
	}

	#[test]
	fn should_not_bail_on_empty_line_in_reserved_peers() {
		let temp = RandomTempPath::new();
		create_dir(temp.as_str().to_owned()).unwrap();
		let filename = temp.as_str().to_owned() + "/peers";
		File::create(filename.clone()).unwrap().write_all(b"  \n\t\n").unwrap();
		let args = vec!["parity", "--reserved-peers", &filename];
		let conf = Configuration::parse(&args).unwrap();
		assert!(conf.init_reserved_nodes().is_ok());
	}
}
<|MERGE_RESOLUTION|>--- conflicted
+++ resolved
@@ -281,11 +281,8 @@
 				no_periodic_snapshot: self.args.flag_no_periodic_snapshot,
 				check_seal: !self.args.flag_no_seal_check,
 				download_old_blocks: !self.args.flag_no_ancient_blocks,
-<<<<<<< HEAD
 				require_consensus: !self.args.flag_no_consensus,
-=======
 				serve_light: self.args.flag_serve_light,
->>>>>>> 60ea787b
 				verifier_settings: verifier_settings,
 			};
 			Cmd::Run(run_cmd)
@@ -962,11 +959,8 @@
 			no_periodic_snapshot: false,
 			check_seal: true,
 			download_old_blocks: true,
-<<<<<<< HEAD
 			require_consensus: true,
-=======
 			serve_light: false,
->>>>>>> 60ea787b
 			verifier_settings: Default::default(),
 		}));
 	}
