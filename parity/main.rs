// Copyright 2015, 2016 Ethcore (UK) Ltd.
// This file is part of Parity.

// Parity is free software: you can redistribute it and/or modify
// it under the terms of the GNU General Public License as published by
// the Free Software Foundation, either version 3 of the License, or
// (at your option) any later version.

// Parity is distributed in the hope that it will be useful,
// but WITHOUT ANY WARRANTY; without even the implied warranty of
// MERCHANTABILITY or FITNESS FOR A PARTICULAR PURPOSE.  See the
// GNU General Public License for more details.

// You should have received a copy of the GNU General Public License
// along with Parity.  If not, see <http://www.gnu.org/licenses/>.

//! Ethcore client application.

#![warn(missing_docs)]
#![cfg_attr(feature="dev", feature(plugin))]
#![cfg_attr(feature="dev", plugin(clippy))]
extern crate docopt;
extern crate rustc_serialize;
extern crate ethcore_util as util;
extern crate ethcore;
extern crate ethsync;
#[macro_use]
extern crate log as rlog;
extern crate env_logger;
extern crate ctrlc;
extern crate fdlimit;
extern crate daemonize;
extern crate time;
extern crate number_prefix;
extern crate rpassword;

#[cfg(feature = "rpc")]
extern crate ethcore_rpc as rpc;

use std::net::{SocketAddr, IpAddr};
use std::env;
use std::process::exit;
use std::path::PathBuf;
use env_logger::LogBuilder;
use ctrlc::CtrlC;
use util::*;
use util::panics::{MayPanic, ForwardPanic, PanicHandler};
use ethcore::spec::*;
use ethcore::client::*;
use ethcore::service::{ClientService, NetSyncMessage};
use ethcore::ethereum;
use ethsync::{EthSync, SyncConfig, SyncProvider};
use docopt::Docopt;
use daemonize::Daemonize;
use number_prefix::{binary_prefix, Standalone, Prefixed};
use util::keys::store::*;

fn die_with_message(msg: &str) -> ! {
	println!("ERROR: {}", msg);
	exit(1);
}

#[macro_export]
macro_rules! die {
	($($arg:tt)*) => (die_with_message(&format!("{}", format_args!($($arg)*))));
}

const USAGE: &'static str = r#"
Parity. Ethereum Client.
  By Wood/Paronyan/Kotewicz/Drwięga/Volf.
  Copyright 2015, 2016 Ethcore (UK) Limited

Usage:
  parity daemon <pid-file> [options]
  parity account (new | list)
  parity [options]

Protocol Options:
  --chain CHAIN            Specify the blockchain type. CHAIN may be either a JSON chain specification file
                           or olympic, frontier, homestead, mainnet, morden, or testnet [default: homestead].
  --testnet                Equivalent to --chain testnet (geth-compatible).
  --networkid INDEX        Override the network identifier from the chain we are on.
  --pruning METHOD         Configure pruning of the state/storage trie. METHOD may be one of: archive,
                           light (experimental) [default: archive].
  -d --datadir PATH        Specify the database & configuration directory path [default: $HOME/.parity]
  --db-path PATH           Specify the database & configuration directory path [default: $HOME/.parity]
  --pruning                Client should prune the state/storage trie.
  --keys-path PATH         Specify the path for JSON key files to be found [default: $HOME/.web3/keys]
  --identity NAME          Specify your node's name.

Networking Options:
  --port PORT              Override the port on which the node should listen [default: 30303].
  --peers NUM              Try to maintain that many peers [default: 25].
  --nat METHOD             Specify method to use for determining public address. Must be one of: any, none,
                           upnp, extip:(IP) [default: any].
  --bootnodes NODES        Specify additional comma-separated bootnodes.
  --no-bootstrap           Don't bother trying to connect to standard bootnodes.
  --no-discovery           Disable new peer discovery.
  --node-key KEY           Specify node secret key, either as 64-character hex string or input to SHA3 operation.

API and Console Options:
  -j --jsonrpc             Enable the JSON-RPC API sever.
  --jsonrpc-addr HOST      Specify the hostname portion of the JSONRPC API server [default: 127.0.0.1].
  --jsonrpc-port PORT      Specify the port portion of the JSONRPC API server [default: 8545].
  --jsonrpc-cors URL       Specify CORS header for JSON-RPC API responses [default: null].
  --jsonrpc-apis APIS      Specify the APIs available through the JSONRPC interface. APIS is a comma-delimited
<<<<<<< HEAD
                           list of API name. Possible name are web3, eth and net. [default: web3,eth,net,personal].
=======
                           list of API name. Possible names are web3, eth and net. [default: web3,eth,net].
>>>>>>> c9f5a9bc
  --rpc                    Equivalent to --jsonrpc (geth-compatible).
  --rpcaddr HOST           Equivalent to --jsonrpc-addr HOST (geth-compatible).
  --rpcport PORT           Equivalent to --jsonrpc-port PORT (geth-compatible).
  --rpcapi APIS            Equivalent to --jsonrpc-apis APIS (geth-compatible).
  --rpccorsdomain URL      Equivalent to --jsonrpc-cors URL (geth-compatible).

Sealing/Mining Options:
  --author ADDRESS         Specify the block author (aka "coinbase") address for sending block rewards
                           from sealed blocks [default: 0037a6b811ffeb6e072da21179d11b1406371c63].
  --extra-data STRING      Specify a custom extra-data for authored blocks, no more than 32 characters.

Memory Footprint Options:
  --cache-pref-size BYTES  Specify the prefered size of the blockchain cache in bytes [default: 16384].
  --cache-max-size BYTES   Specify the maximum size of the blockchain cache in bytes [default: 262144].
  --queue-max-size BYTES   Specify the maximum size of memory to use for block queue [default: 52428800].
  --cache MEGABYTES        Set total amount of cache to use for the entire system, mutually exclusive with
                           other cache options (geth-compatible).

Geth-Compatibility Options
  --datadir PATH           Equivalent to --db-path PATH.
  --testnet                Equivalent to --chain testnet.
  --networkid INDEX        Override the network identifier from the chain we are on.
  --rpc                    Equivalent to --jsonrpc.
  --rpcaddr HOST           Equivalent to --jsonrpc-addr HOST.
  --rpcport PORT           Equivalent to --jsonrpc-port PORT.
  --rpcapi APIS            Equivalent to --jsonrpc-apis APIS.
  --rpccorsdomain URL      Equivalent to --jsonrpc-cors URL.
  --maxpeers COUNT         Equivalent to --peers COUNT.
  --nodekey KEY            Equivalent to --node-key KEY.
  --nodiscover             Equivalent to --no-discovery.
  --etherbase ADDRESS      Equivalent to --author ADDRESS.
  --extradata STRING       Equivalent to --extra-data STRING.

Miscellaneous Options:
  -l --logging LOGGING     Specify the logging level.
  -v --version             Show information about version.
  -h --help                Show this screen.
"#;

#[derive(Debug, RustcDecodable)]
struct Args {
	cmd_daemon: bool,
	cmd_account: bool,
	cmd_new: bool,
	cmd_list: bool,
	arg_pid_file: String,
	flag_chain: String,
	flag_db_path: String,
	flag_identity: String,
	flag_cache: Option<usize>,
	flag_keys_path: String,
	flag_bootnodes: Option<String>,
	flag_pruning: String,
	flag_no_bootstrap: bool,
	flag_port: u16,
	flag_peers: usize,
	flag_no_discovery: bool,
	flag_nat: String,
	flag_node_key: Option<String>,
	flag_cache_pref_size: usize,
	flag_cache_max_size: usize,
	flag_queue_max_size: usize,
	flag_jsonrpc: bool,
	flag_jsonrpc_addr: String,
	flag_jsonrpc_port: u16,
	flag_jsonrpc_cors: String,
	flag_jsonrpc_apis: String,
	flag_logging: Option<String>,
	flag_version: bool,
	// geth-compatibility...
	flag_nodekey: Option<String>,
	flag_nodiscover: bool,
	flag_maxpeers: Option<usize>,
	flag_author: String,
	flag_extra_data: Option<String>,
	flag_datadir: Option<String>,
	flag_extradata: Option<String>,
	flag_etherbase: Option<String>,
	flag_rpc: bool,
	flag_rpcaddr: Option<String>,
	flag_rpcport: Option<u16>,
	flag_rpccorsdomain: Option<String>,
	flag_rpcapi: Option<String>,
	flag_testnet: bool,
	flag_networkid: Option<String>,
}

fn setup_log(init: &Option<String>) {
	use rlog::*;

	let mut builder = LogBuilder::new();
	builder.filter(None, LogLevelFilter::Info);

	if env::var("RUST_LOG").is_ok() {
		builder.parse(&env::var("RUST_LOG").unwrap());
	}

	if let Some(ref s) = *init {
		builder.parse(s);
	}

	let format = |record: &LogRecord| {
		let timestamp = time::strftime("%Y-%m-%d %H:%M:%S %Z", &time::now()).unwrap();
		if max_log_level() <= LogLevelFilter::Info {
			format!("{}{}", timestamp, record.args())
		} else {
			format!("{}{}:{}: {}", timestamp, record.level(), record.target(), record.args())
		}
    };
	builder.format(format);
	builder.init().unwrap();
}

#[cfg(feature = "rpc")]
fn setup_rpc_server(client: Arc<Client>, sync: Arc<EthSync>, secret_store: Arc<AccountService>,  url: &str, cors_domain: &str, apis: Vec<&str>) -> Option<Arc<PanicHandler>> {
	use rpc::v1::*;

	let server = rpc::RpcServer::new();
	for api in apis.into_iter() {
		match api {
			"web3" => server.add_delegate(Web3Client::new().to_delegate()),
			"net" => server.add_delegate(NetClient::new(&sync).to_delegate()),
			"eth" => {
				server.add_delegate(EthClient::new(&client, &sync, &secret_store).to_delegate());
				server.add_delegate(EthFilterClient::new(&client).to_delegate());
			}
			"personal" => server.add_delegate(PersonalClient::new(&secret_store).to_delegate()),
			_ => {
				die!("{}: Invalid API name to be enabled.", api);
			}
		}
	}
	Some(server.start_http(url, cors_domain, 1))
}

#[cfg(not(feature = "rpc"))]
fn setup_rpc_server(_client: Arc<Client>, _sync: Arc<EthSync>, _url: &str) -> Option<Arc<PanicHandler>> {
	None
}

fn print_version() {
	println!("\
Parity
  version {}
Copyright 2015, 2016 Ethcore (UK) Limited
License GPLv3+: GNU GPL version 3 or later <http://gnu.org/licenses/gpl.html>.
This is free software: you are free to change and redistribute it.
There is NO WARRANTY, to the extent permitted by law.

By Wood/Paronyan/Kotewicz/Drwięga/Volf.\
", version());
}

struct Configuration {
	args: Args
}

impl Configuration {
	fn parse() -> Self {
		Configuration {
			args: Docopt::new(USAGE).and_then(|d| d.decode()).unwrap_or_else(|e| e.exit()),
		}
	}

	fn path(&self) -> String {
		let d = self.args.flag_datadir.as_ref().unwrap_or(&self.args.flag_db_path);
		d.replace("$HOME", env::home_dir().unwrap().to_str().unwrap())
	}

	fn author(&self) -> Address {
		let d = self.args.flag_etherbase.as_ref().unwrap_or(&self.args.flag_author);
		Address::from_str(d).unwrap_or_else(|_| die!("{}: Invalid address for --author. Must be 40 hex characters, without the 0x at the beginning.", self.args.flag_author))
	}

	fn extra_data(&self) -> Bytes {
		match self.args.flag_extradata.as_ref().or(self.args.flag_extra_data.as_ref()) {
			Some(ref x) if x.len() <= 32 => x.as_bytes().to_owned(),
			None => version_data(),
			Some(ref x) => { die!("{}: Extra data must be at most 32 characters.", x); }
		}
	}

	fn _keys_path(&self) -> String {
		self.args.flag_keys_path.replace("$HOME", env::home_dir().unwrap().to_str().unwrap())
	}

	fn spec(&self) -> Spec {
		if self.args.flag_testnet {
			return ethereum::new_morden();
		}
		match self.args.flag_chain.as_ref() {
			"frontier" | "homestead" | "mainnet" => ethereum::new_frontier(),
			"morden" | "testnet" => ethereum::new_morden(),
			"olympic" => ethereum::new_olympic(),
			f => Spec::from_json_utf8(contents(f).unwrap_or_else(|_| die!("{}: Couldn't read chain specification file. Sure it exists?", f)).as_ref()),
		}
	}

	fn normalize_enode(e: &str) -> Option<String> {
		if is_valid_node_url(e) {
			Some(e.to_owned())
		} else {
			None
		}
	}

	fn init_nodes(&self, spec: &Spec) -> Vec<String> {
		let mut r = if self.args.flag_no_bootstrap { Vec::new() } else { spec.nodes().clone() };
		if let Some(ref x) = self.args.flag_bootnodes {
			r.extend(x.split(",").map(|s| Self::normalize_enode(s).unwrap_or_else(|| die!("{}: Invalid node address format given for a boot node.", s))));
		}
		r
	}

	#[cfg_attr(feature="dev", allow(useless_format))]
	fn net_addresses(&self) -> (Option<SocketAddr>, Option<SocketAddr>) {
		let listen_address = Some(SocketAddr::new(IpAddr::from_str("0.0.0.0").unwrap(), self.args.flag_port));
		let public_address = if self.args.flag_nat.starts_with("extip:") {
			let host = &self.args.flag_nat[6..];
			let host = IpAddr::from_str(host).unwrap_or_else(|_| die!("Invalid host given with `--nat extip:{}`", host));
			Some(SocketAddr::new(host, self.args.flag_port))
		} else {
			listen_address.clone()
		};
		(listen_address, public_address)
	}

	fn net_settings(&self, spec: &Spec) -> NetworkConfiguration {
		let mut ret = NetworkConfiguration::new();
		ret.nat_enabled = self.args.flag_nat == "any" || self.args.flag_nat == "upnp";
		ret.boot_nodes = self.init_nodes(spec);
		let (listen, public) = self.net_addresses();
		ret.listen_address = listen;
		ret.public_address = public;
		ret.use_secret = self.args.flag_node_key.as_ref().map(|s| Secret::from_str(&s).unwrap_or_else(|_| s.sha3()));
		ret.discovery_enabled = !self.args.flag_no_discovery && !self.args.flag_nodiscover;
		ret.ideal_peers = self.args.flag_maxpeers.unwrap_or(self.args.flag_peers) as u32;
		let mut net_path = PathBuf::from(&self.path());
		net_path.push("network");
		ret.config_path = Some(net_path.to_str().unwrap().to_owned());
		ret
	}

	fn execute(&self) {
		if self.args.flag_version {
			print_version();
			return;
		}
		if self.args.cmd_daemon {
			Daemonize::new()
				.pid_file(self.args.arg_pid_file.clone())
				.chown_pid_file(true)
				.start()
				.unwrap_or_else(|e| die!("Couldn't daemonize; {}", e));
		}
		if self.args.cmd_account {
			self.execute_account_cli();
			return;
		}
		self.execute_client();
	}

	fn execute_account_cli(&self) {
		use util::keys::store::SecretStore;
		use rpassword::read_password;
		let mut secret_store = SecretStore::new();
		if self.args.cmd_new {
			println!("Please note that password is NOT RECOVERABLE.");
			println!("Type password: ");
			let password = read_password().unwrap();
			println!("Repeat password: ");
			let password_repeat = read_password().unwrap();
			if password != password_repeat {
				println!("Passwords do not match!");
				return;
			}
			println!("New account address:");
			let new_address = secret_store.new_account(&password).unwrap();
			println!("{:?}", new_address);
			return;
		}
		if self.args.cmd_list {
			println!("Known addresses:");
			for &(addr, _) in secret_store.accounts().unwrap().iter() {
				println!("{:?}", addr);
			}
		}
	}

	fn execute_client(&self) {
		// Setup panic handler
		let panic_handler = PanicHandler::new_in_arc();

		// Setup logging
		setup_log(&self.args.flag_logging);
		// Raise fdlimit
		unsafe { ::fdlimit::raise_fd_limit(); }

		let spec = self.spec();
		let net_settings = self.net_settings(&spec);
		let mut sync_config = SyncConfig::default();
		sync_config.network_id = self.args.flag_networkid.as_ref().map(|id| U256::from_str(id).unwrap_or_else(|_| die!("{}: Invalid index given with --networkid", id))).unwrap_or(spec.network_id());

		// Build client
		let mut client_config = ClientConfig::default();
		match self.args.flag_cache {
			Some(mb) => {
				client_config.blockchain.max_cache_size = mb * 1024 * 1024;
				client_config.blockchain.pref_cache_size = client_config.blockchain.max_cache_size / 2;
			}
			None => {
				client_config.blockchain.pref_cache_size = self.args.flag_cache_pref_size;
				client_config.blockchain.max_cache_size = self.args.flag_cache_max_size;
			}
		}
		client_config.pruning = match self.args.flag_pruning.as_str() {
			"" => journaldb::Algorithm::Archive,
			"archive" => journaldb::Algorithm::Archive,
			"pruned" => journaldb::Algorithm::EarlyMerge,
//			"fast" => journaldb::Algorithm::OverlayRecent,	// TODO: @arkpar uncomment this once option 2 is merged.
//			"slow" => journaldb::Algorithm::RefCounted,		// TODO: @gavofyork uncomment this once ref-count algo is merged.
			_ => { die!("Invalid pruning method given."); }
		};
		client_config.name = self.args.flag_identity.clone();
		client_config.queue.max_mem_use = self.args.flag_queue_max_size;
		let mut service = ClientService::start(client_config, spec, net_settings, &Path::new(&self.path())).unwrap();
		panic_handler.forward_from(&service);
		let client = service.client().clone();
		client.set_author(self.author());
		client.set_extra_data(self.extra_data());

		// Sync
		let sync = EthSync::register(service.network(), sync_config, client);

		// Secret Store
		let account_service = Arc::new(AccountService::new());

		// Setup rpc
		if self.args.flag_jsonrpc || self.args.flag_rpc {
			let url = format!("{}:{}",
				self.args.flag_rpcaddr.as_ref().unwrap_or(&self.args.flag_jsonrpc_addr),
				self.args.flag_rpcport.unwrap_or(self.args.flag_jsonrpc_port)
			);
			SocketAddr::from_str(&url).unwrap_or_else(|_| die!("{}: Invalid JSONRPC listen host/port given.", url));
			let cors = self.args.flag_rpccorsdomain.as_ref().unwrap_or(&self.args.flag_jsonrpc_cors);
			// TODO: use this as the API list.
			let apis = self.args.flag_rpcapi.as_ref().unwrap_or(&self.args.flag_jsonrpc_apis);
			let server_handler = setup_rpc_server(service.client(), sync.clone(), account_service.clone(), &url, cors, apis.split(",").collect());
			if let Some(handler) = server_handler {
				panic_handler.forward_from(handler.deref());
			}

		}

		// Register IO handler
		let io_handler  = Arc::new(ClientIoHandler {
			client: service.client(),
			info: Default::default(),
			sync: sync.clone(),
		});
		service.io().register_handler(io_handler).expect("Error registering IO handler");

		// Handle exit
		wait_for_exit(panic_handler);
	}
}

fn wait_for_exit(panic_handler: Arc<PanicHandler>) {
	let exit = Arc::new(Condvar::new());

	// Handle possible exits
	let e = exit.clone();
	CtrlC::set_handler(move || { e.notify_all(); });

	// Handle panics
	let e = exit.clone();
	panic_handler.on_panic(move |_reason| { e.notify_all(); });

	// Wait for signal
	let mutex = Mutex::new(());
	let _ = exit.wait(mutex.lock().unwrap()).unwrap();
}

fn main() {
	Configuration::parse().execute();
}

struct Informant {
	chain_info: RwLock<Option<BlockChainInfo>>,
	cache_info: RwLock<Option<BlockChainCacheSize>>,
	report: RwLock<Option<ClientReport>>,
}

impl Default for Informant {
	fn default() -> Self {
		Informant {
			chain_info: RwLock::new(None),
			cache_info: RwLock::new(None),
			report: RwLock::new(None),
		}
	}
}

impl Informant {
	fn format_bytes(b: usize) -> String {
		match binary_prefix(b as f64) {
			Standalone(bytes)   => format!("{} bytes", bytes),
			Prefixed(prefix, n) => format!("{:.0} {}B", n, prefix),
		}
	}

	pub fn tick(&self, client: &Client, sync: &EthSync) {
		// 5 seconds betwen calls. TODO: calculate this properly.
		let dur = 5usize;

		let chain_info = client.chain_info();
		let queue_info = client.queue_info();
		let cache_info = client.blockchain_cache_info();
		let report = client.report();
		let sync_info = sync.status();

		if let (_, _, &Some(ref last_report)) = (self.chain_info.read().unwrap().deref(), self.cache_info.read().unwrap().deref(), self.report.read().unwrap().deref()) {
			println!("[ #{} {} ]---[ {} blk/s | {} tx/s | {} gas/s  //··· {}/{} peers, #{}, {}+{} queued ···// mem: {} db, {} chain, {} queue, {} sync ]",
				chain_info.best_block_number,
				chain_info.best_block_hash,
				(report.blocks_imported - last_report.blocks_imported) / dur,
				(report.transactions_applied - last_report.transactions_applied) / dur,
				(report.gas_processed - last_report.gas_processed) / From::from(dur),

				sync_info.num_active_peers,
				sync_info.num_peers,
				sync_info.last_imported_block_number.unwrap_or(chain_info.best_block_number),
				queue_info.unverified_queue_size,
				queue_info.verified_queue_size,

				Informant::format_bytes(report.state_db_mem),
				Informant::format_bytes(cache_info.total()),
				Informant::format_bytes(queue_info.mem_used),
				Informant::format_bytes(sync_info.mem_used),
			);
		}

		*self.chain_info.write().unwrap().deref_mut() = Some(chain_info);
		*self.cache_info.write().unwrap().deref_mut() = Some(cache_info);
		*self.report.write().unwrap().deref_mut() = Some(report);
	}
}

const INFO_TIMER: TimerToken = 0;

struct ClientIoHandler {
	client: Arc<Client>,
	sync: Arc<EthSync>,
	info: Informant,
}

impl IoHandler<NetSyncMessage> for ClientIoHandler {
	fn initialize(&self, io: &IoContext<NetSyncMessage>) {
		io.register_timer(INFO_TIMER, 5000).expect("Error registering timer");
	}

	fn timeout(&self, _io: &IoContext<NetSyncMessage>, timer: TimerToken) {
		if INFO_TIMER == timer {
			self.info.tick(&self.client, &self.sync);
		}
	}
}

/// Parity needs at least 1 test to generate coverage reports correctly.
#[test]
fn if_works() {
}<|MERGE_RESOLUTION|>--- conflicted
+++ resolved
@@ -104,11 +104,8 @@
   --jsonrpc-port PORT      Specify the port portion of the JSONRPC API server [default: 8545].
   --jsonrpc-cors URL       Specify CORS header for JSON-RPC API responses [default: null].
   --jsonrpc-apis APIS      Specify the APIs available through the JSONRPC interface. APIS is a comma-delimited
-<<<<<<< HEAD
                            list of API name. Possible name are web3, eth and net. [default: web3,eth,net,personal].
-=======
-                           list of API name. Possible names are web3, eth and net. [default: web3,eth,net].
->>>>>>> c9f5a9bc
+
   --rpc                    Equivalent to --jsonrpc (geth-compatible).
   --rpcaddr HOST           Equivalent to --jsonrpc-addr HOST (geth-compatible).
   --rpcport PORT           Equivalent to --jsonrpc-port PORT (geth-compatible).
