--- conflicted
+++ resolved
@@ -269,11 +269,7 @@
 
 		match nonce_future {
 			Some(x) =>
-<<<<<<< HEAD
 				x.map(move |acc| acc.map_or(account_start_nonce, |acc| acc.nonce))
-=======
-				x.map(|acc| acc.nonce)
->>>>>>> 1df30ee8
 					.map_err(|_| errors::no_light_peers())
 					.boxed(),
 			None =>  future::err(errors::network_disabled()).boxed()
