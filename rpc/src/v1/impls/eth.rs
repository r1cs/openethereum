--- conflicted
+++ resolved
@@ -270,24 +270,21 @@
 }
 
 /// Eth filter rpc implementation.
-<<<<<<< HEAD
-pub struct EthFilterClient {
-	client: Weak<Client>,
-	miner: Weak<Miner>,
-=======
-pub struct EthFilterClient<C> where C: BlockChainClient {
+pub struct EthFilterClient<C, M>
+	where C: BlockChainClient,
+		  M: MinerService {
+
 	client: Weak<C>,
->>>>>>> 55a14b3a
+	miner: Weak<M>,
 	polls: Mutex<PollManager<PollFilter>>,
 }
 
-impl<C> EthFilterClient<C> where C: BlockChainClient {
+impl<C, M> EthFilterClient<C, M>
+	where C: BlockChainClient,
+		  M: MinerService {
+
 	/// Creates new Eth filter client.
-<<<<<<< HEAD
-	pub fn new(client: &Arc<Client>, miner: &Arc<Miner>) -> Self {
-=======
-	pub fn new(client: &Arc<C>) -> Self {
->>>>>>> 55a14b3a
+	pub fn new(client: &Arc<C>, miner: &Arc<M>) -> Self {
 		EthFilterClient {
 			client: Arc::downgrade(client),
 			miner: Arc::downgrade(miner),
@@ -296,7 +293,10 @@
 	}
 }
 
-impl<C> EthFilter for EthFilterClient<C> where C: BlockChainClient + 'static {
+impl<C, M> EthFilter for EthFilterClient<C, M>
+	where C: BlockChainClient + 'static,
+		  M: MinerService + 'static {
+
 	fn new_filter(&self, params: Params) -> Result<Value, Error> {
 		from_params::<(Filter,)>(params)
 			.and_then(|(filter,)| {
