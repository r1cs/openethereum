use client::BlockChainClient;
use util::{NetworkContext, PeerId, PacketId,};
use util::error::UtilError;
use service::SyncMessage;

/// IO interface for the syning handler.
/// Provides peer connection management and an interface to the blockchain client.
// TODO: ratings
pub trait SyncIo {
	/// Disable a peer
	fn disable_peer(&mut self, peer_id: PeerId);
	/// Respond to current request with a packet. Can be called from an IO handler for incoming packet.
	fn respond(&mut self, packet_id: PacketId, data: Vec<u8>) -> Result<(), UtilError>;
	/// Send a packet to a peer.
	fn send(&mut self, peer_id: PeerId, packet_id: PacketId, data: Vec<u8>) -> Result<(), UtilError>;
	/// Get the blockchain
<<<<<<< HEAD
	fn chain<'s>(&'s self) -> &'s BlockChainClient;
=======
	fn chain(&mut self) -> &mut BlockChainClient;
>>>>>>> 9e322983
	/// Returns peer client identifier string
	fn peer_info(&self, peer_id: PeerId) -> String {
		peer_id.to_string()
	}
}

/// Wraps `NetworkContext` and the blockchain client
pub struct NetSyncIo<'s, 'h> where 'h: 's {
	network: &'s NetworkContext<'h, SyncMessage>,
	chain: &'s BlockChainClient
}

impl<'s, 'h> NetSyncIo<'s, 'h> {
	/// Creates a new instance from the `NetworkContext` and the blockchain client reference.
	pub fn new(network: &'s NetworkContext<'h, SyncMessage>, chain: &'s BlockChainClient) -> NetSyncIo<'s, 'h> {
		NetSyncIo {
			network: network,
			chain: chain,
		}
	}
}

impl<'s, 'h> SyncIo for NetSyncIo<'s, 'h> {
	fn disable_peer(&mut self, peer_id: PeerId) {
		self.network.disable_peer(peer_id);
	}

	fn respond(&mut self, packet_id: PacketId, data: Vec<u8>) -> Result<(), UtilError>{
		self.network.respond(packet_id, data)
	}

	fn send(&mut self, peer_id: PeerId, packet_id: PacketId, data: Vec<u8>) -> Result<(), UtilError>{
		self.network.send(peer_id, packet_id, data)
	}

<<<<<<< HEAD
	fn chain<'a>(&'a self) -> &'a BlockChainClient {
=======
	fn chain(&mut self) -> &mut BlockChainClient {
>>>>>>> 9e322983
		self.chain
	}

	fn peer_info(&self, peer_id: PeerId) -> String {
		self.network.peer_info(peer_id)
	}
}

<|MERGE_RESOLUTION|>--- conflicted
+++ resolved
@@ -14,11 +14,7 @@
 	/// Send a packet to a peer.
 	fn send(&mut self, peer_id: PeerId, packet_id: PacketId, data: Vec<u8>) -> Result<(), UtilError>;
 	/// Get the blockchain
-<<<<<<< HEAD
-	fn chain<'s>(&'s self) -> &'s BlockChainClient;
-=======
-	fn chain(&mut self) -> &mut BlockChainClient;
->>>>>>> 9e322983
+	fn chain(&self) -> &BlockChainClient;
 	/// Returns peer client identifier string
 	fn peer_info(&self, peer_id: PeerId) -> String {
 		peer_id.to_string()
@@ -54,11 +50,7 @@
 		self.network.send(peer_id, packet_id, data)
 	}
 
-<<<<<<< HEAD
-	fn chain<'a>(&'a self) -> &'a BlockChainClient {
-=======
-	fn chain(&mut self) -> &mut BlockChainClient {
->>>>>>> 9e322983
+	fn chain(&self) -> &BlockChainClient {
 		self.chain
 	}
 
