// Copyright 2015-2017 Parity Technologies (UK) Ltd.
// This file is part of Parity.

// Parity is free software: you can redistribute it and/or modify
// it under the terms of the GNU General Public License as published by
// the Free Software Foundation, either version 3 of the License, or
// (at your option) any later version.

// Parity is distributed in the hope that it will be useful,
// but WITHOUT ANY WARRANTY; without even the implied warranty of
// MERCHANTABILITY or FITNESS FOR A PARTICULAR PURPOSE.  See the
// GNU General Public License for more details.

// You should have received a copy of the GNU General Public License
// along with Parity.  If not, see <http://www.gnu.org/licenses/>.

use std::mem;
use std::slice::from_raw_parts;
use std::net::{SocketAddr, ToSocketAddrs, SocketAddrV4, SocketAddrV6, Ipv4Addr, Ipv6Addr};
use std::hash::{Hash, Hasher};
use std::str::{FromStr};
use std::collections::{HashMap, HashSet};
use std::fmt::{Display, Formatter};
use std::path::{PathBuf};
use std::fmt;
use std::fs;
use std::io::{Read, Write};
<<<<<<< HEAD
use util::hash::*;
=======
use bigint::hash::*;
use util::UtilError;
>>>>>>> dccdedc0
use rlp::*;
use time::Tm;
use error::NetworkError;
use {AllowIP, IpFilter};
use discovery::{TableUpdates, NodeEntry};
use ip_utils::*;
pub use rustc_serialize::json::Json;

/// Node public key
pub type NodeId = H512;

#[derive(Debug, Clone)]
/// Node address info
pub struct NodeEndpoint {
	/// IP(V4 or V6) address
	pub address: SocketAddr,
	/// Conneciton port.
	pub udp_port: u16
}

impl NodeEndpoint {
	pub fn udp_address(&self) -> SocketAddr {
		match self.address {
			SocketAddr::V4(a) => SocketAddr::V4(SocketAddrV4::new(a.ip().clone(), self.udp_port)),
			SocketAddr::V6(a) => SocketAddr::V6(SocketAddrV6::new(a.ip().clone(), self.udp_port, a.flowinfo(), a.scope_id())),
		}
	}

	pub fn is_allowed(&self, filter: &IpFilter) -> bool {
		(self.is_allowed_by_predefined(&filter.predefined) || filter.custom_allow.iter().any(|ipnet| {
			self.address.ip().is_within(ipnet)
		}))
		&& !filter.custom_block.iter().any(|ipnet| {
			self.address.ip().is_within(ipnet)
		})
	}

	pub fn is_allowed_by_predefined(&self, filter: &AllowIP) -> bool {
		match filter {
			&AllowIP::All => true,
			&AllowIP::Private => self.address.ip().is_usable_private(),
			&AllowIP::Public => self.address.ip().is_usable_public(),
			&AllowIP::None => false,
		}
	}

	pub fn from_rlp(rlp: &UntrustedRlp) -> Result<Self, DecoderError> {
		let tcp_port = rlp.val_at::<u16>(2)?;
		let udp_port = rlp.val_at::<u16>(1)?;
		let addr_bytes = rlp.at(0)?.data()?;
		let address = match addr_bytes.len() {
			4 => Ok(SocketAddr::V4(SocketAddrV4::new(Ipv4Addr::new(addr_bytes[0], addr_bytes[1], addr_bytes[2], addr_bytes[3]), tcp_port))),
			16 => unsafe {
				let o: *const u16 = mem::transmute(addr_bytes.as_ptr());
				let o = from_raw_parts(o, 8);
				Ok(SocketAddr::V6(SocketAddrV6::new(Ipv6Addr::new(o[0], o[1], o[2], o[3], o[4], o[5], o[6], o[7]), tcp_port, 0, 0)))
			},
			_ => Err(DecoderError::RlpInconsistentLengthAndData)
		}?;
		Ok(NodeEndpoint { address: address, udp_port: udp_port })
	}

	pub fn to_rlp(&self, rlp: &mut RlpStream) {
		match self.address {
			SocketAddr::V4(a) => {
				rlp.append(&(&a.ip().octets()[..]));
			}
			SocketAddr::V6(a) => unsafe {
				let o: *const u8 = mem::transmute(a.ip().segments().as_ptr());
				rlp.append(&from_raw_parts(o, 16));
			}
		};
		rlp.append(&self.udp_port);
		rlp.append(&self.address.port());
	}

	pub fn to_rlp_list(&self, rlp: &mut RlpStream) {
		rlp.begin_list(3);
		self.to_rlp(rlp);
	}

	pub fn is_valid(&self) -> bool {
		self.udp_port != 0 && self.address.port() != 0 &&
		match self.address {
			SocketAddr::V4(a) => !a.ip().is_unspecified(),
			SocketAddr::V6(a) => !a.ip().is_unspecified()
		}
	}
}

impl FromStr for NodeEndpoint {
	type Err = NetworkError;

	/// Create endpoint from string. Performs name resolution if given a host name.
	fn from_str(s: &str) -> Result<NodeEndpoint, NetworkError> {
		let address = s.to_socket_addrs().map(|mut i| i.next());
		match address {
			Ok(Some(a)) => Ok(NodeEndpoint {
				address: a,
				udp_port: a.port()
			}),
			Ok(_) => Err(NetworkError::AddressResolve(None)),
			Err(e) => Err(NetworkError::AddressResolve(Some(e)))
		}
	}
}

#[derive(PartialEq, Eq, Copy, Clone)]
pub enum PeerType {
	_Required,
	Optional
}

pub struct Node {
	pub id: NodeId,
	pub endpoint: NodeEndpoint,
	pub peer_type: PeerType,
	pub failures: u32,
	pub last_attempted: Option<Tm>,
}

impl Node {
	pub fn new(id: NodeId, endpoint: NodeEndpoint) -> Node {
		Node {
			id: id,
			endpoint: endpoint,
			peer_type: PeerType::Optional,
			failures: 0,
			last_attempted: None,
		}
	}
}

impl Display for Node {
	fn fmt(&self, f: &mut Formatter) -> fmt::Result {
		if self.endpoint.udp_port != self.endpoint.address.port() {
			write!(f, "enode://{}@{}+{}", self.id.hex(), self.endpoint.address, self.endpoint.udp_port)?;
		} else {
			write!(f, "enode://{}@{}", self.id.hex(), self.endpoint.address)?;
		}
		Ok(())
	}
}

impl FromStr for Node {
	type Err = NetworkError;
	fn from_str(s: &str) -> Result<Self, Self::Err> {
		let (id, endpoint) = if s.len() > 136 && &s[0..8] == "enode://" && &s[136..137] == "@" {
			(s[8..136].parse().map_err(|_| NetworkError::InvalidNodeId)?, NodeEndpoint::from_str(&s[137..])?)
		}
		else {
			(NodeId::new(), NodeEndpoint::from_str(s)?)
		};

		Ok(Node {
			id: id,
			endpoint: endpoint,
			peer_type: PeerType::Optional,
			last_attempted: None,
			failures: 0,
		})
	}
}

impl PartialEq for Node {
	fn eq(&self, other: &Self) -> bool {
		self.id == other.id
	}
}
impl Eq for Node {}

impl Hash for Node {
	fn hash<H>(&self, state: &mut H) where H: Hasher {
		self.id.hash(state)
	}
}

/// Node table backed by disk file.
pub struct NodeTable {
	nodes: HashMap<NodeId, Node>,
	useless_nodes: HashSet<NodeId>,
	path: Option<String>,
}

impl NodeTable {
	pub fn new(path: Option<String>) -> NodeTable {
		NodeTable {
			path: path.clone(),
			nodes: NodeTable::load(path),
			useless_nodes: HashSet::new(),
		}
	}

	/// Add a node to table
	pub fn add_node(&mut self, mut node: Node) {
		// preserve failure counter
		let failures = self.nodes.get(&node.id).map_or(0, |n| n.failures);
		node.failures = failures;
		self.nodes.insert(node.id.clone(), node);
	}

	/// Returns node ids sorted by number of failures
	pub fn nodes(&self, filter: IpFilter) -> Vec<NodeId> {
		let mut refs: Vec<&Node> = self.nodes.values().filter(|n| !self.useless_nodes.contains(&n.id) && n.endpoint.is_allowed(&filter)).collect();
		refs.sort_by(|a, b| a.failures.cmp(&b.failures));
		refs.iter().map(|n| n.id.clone()).collect()
	}

	/// Unordered list of all entries
	pub fn unordered_entries(&self) -> Vec<NodeEntry> {
		// preserve failure counter
		self.nodes.values().map(|n| NodeEntry { endpoint: n.endpoint.clone(), id: n.id.clone() }).collect()
	}

	/// Get particular node
	pub fn get_mut(&mut self, id: &NodeId) -> Option<&mut Node> {
		self.nodes.get_mut(id)
	}

	/// Check if a node exists in the table.
	pub fn contains(&self, id: &NodeId) -> bool {
		self.nodes.contains_key(id)
	}

	/// Apply table changes coming from discovery
	pub fn update(&mut self, mut update: TableUpdates, reserved: &HashSet<NodeId>) {
		for (_, node) in update.added.drain() {
			let mut entry = self.nodes.entry(node.id.clone()).or_insert_with(|| Node::new(node.id.clone(), node.endpoint.clone()));
			entry.endpoint = node.endpoint;
		}
		for r in update.removed {
			if !reserved.contains(&r) {
				self.nodes.remove(&r);
			}
		}
	}

	/// Increase failure counte for a node
	pub fn note_failure(&mut self, id: &NodeId) {
		if let Some(node) = self.nodes.get_mut(id) {
			node.failures += 1;
		}
	}

	/// Mark as useless, no furter attempts to connect until next call to `clear_useless`.
	pub fn mark_as_useless(&mut self, id: &NodeId) {
		self.useless_nodes.insert(id.clone());
	}

	/// Atempt to connect to useless nodes again.
	pub fn clear_useless(&mut self) {
		self.useless_nodes.clear();
	}

	/// Save the nodes.json file.
	pub fn save(&self) {
		if let Some(ref path) = self.path {
			let mut path_buf = PathBuf::from(path);
			if let Err(e) = fs::create_dir_all(path_buf.as_path()) {
				warn!("Error creating node table directory: {:?}", e);
				return;
			};
			path_buf.push("nodes.json");
			let mut json = String::new();
			json.push_str("{\n");
			json.push_str("\"nodes\": [\n");
			let node_ids = self.nodes(IpFilter::default());
			for i in 0 .. node_ids.len() {
				let node = self.nodes.get(&node_ids[i]).expect("self.nodes() only returns node IDs from self.nodes");
				json.push_str(&format!("\t{{ \"url\": \"{}\", \"failures\": {} }}{}\n", node, node.failures, if i == node_ids.len() - 1 {""} else {","}))
			}
			json.push_str("]\n");
			json.push_str("}");
			let mut file = match fs::File::create(path_buf.as_path()) {
				Ok(file) => file,
				Err(e) => {
					warn!("Error creating node table file: {:?}", e);
					return;
				}
			};
			if let Err(e) = file.write(&json.into_bytes()) {
				warn!("Error writing node table file: {:?}", e);
			}
		}
	}

	fn load(path: Option<String>) -> HashMap<NodeId, Node> {
		let mut nodes: HashMap<NodeId, Node> = HashMap::new();
		if let Some(path) = path {
			let mut path_buf = PathBuf::from(path);
			path_buf.push("nodes.json");
			let mut file = match fs::File::open(path_buf.as_path()) {
				Ok(file) => file,
				Err(e) => {
					debug!("Error opening node table file: {:?}", e);
					return nodes;
				}
			};
			let mut buf = String::new();
			match file.read_to_string(&mut buf) {
				Ok(_) => {},
				Err(e) => {
					warn!("Error reading node table file: {:?}", e);
					return nodes;
				}
			}
			let json = match Json::from_str(&buf) {
				Ok(json) => json,
				Err(e) => {
					warn!("Error parsing node table file: {:?}", e);
					return nodes;
				}
			};
			if let Some(list) = json.as_object().and_then(|o| o.get("nodes")).and_then(|n| n.as_array()) {
				for n in list.iter().filter_map(|n| n.as_object()) {
					if let Some(url) = n.get("url").and_then(|u| u.as_string()) {
						if let Ok(mut node) = Node::from_str(url) {
							if let Some(failures) = n.get("failures").and_then(|f| f.as_u64()) {
								node.failures = failures as u32;
							}
							nodes.insert(node.id.clone(), node);
						}
					}
				}
			}
		}
		nodes
	}
}

impl Drop for NodeTable {
	fn drop(&mut self) {
		self.save();
	}
}

/// Check if node url is valid
pub fn is_valid_node_url(url: &str) -> bool {
	use std::str::FromStr;
	Node::from_str(url).is_ok()
}

#[cfg(test)]
mod tests {
	use super::*;
	use std::net::{SocketAddr, SocketAddrV4, Ipv4Addr};
	use bigint::hash::H512;
	use std::str::FromStr;
	use devtools::*;
	use ipnetwork::IpNetwork;

	#[test]
	fn endpoint_parse() {
		let endpoint = NodeEndpoint::from_str("123.99.55.44:7770");
		assert!(endpoint.is_ok());
		let v4 = match endpoint.unwrap().address {
			SocketAddr::V4(v4address) => v4address,
			_ => panic!("should ve v4 address")
		};
		assert_eq!(SocketAddrV4::new(Ipv4Addr::new(123, 99, 55, 44), 7770), v4);
	}

	#[test]
	fn node_parse() {
		assert!(is_valid_node_url("enode://a979fb575495b8d6db44f750317d0f4622bf4c2aa3365d6af7c284339968eef29b69ad0dce72a4d8db5ebb4968de0e3bec910127f134779fbcb0cb6d3331163c@22.99.55.44:7770"));
		let node = Node::from_str("enode://a979fb575495b8d6db44f750317d0f4622bf4c2aa3365d6af7c284339968eef29b69ad0dce72a4d8db5ebb4968de0e3bec910127f134779fbcb0cb6d3331163c@22.99.55.44:7770");
		assert!(node.is_ok());
		let node = node.unwrap();
		let v4 = match node.endpoint.address {
			SocketAddr::V4(v4address) => v4address,
			_ => panic!("should ve v4 address")
		};
		assert_eq!(SocketAddrV4::new(Ipv4Addr::new(22, 99, 55, 44), 7770), v4);
		assert_eq!(
			H512::from_str("a979fb575495b8d6db44f750317d0f4622bf4c2aa3365d6af7c284339968eef29b69ad0dce72a4d8db5ebb4968de0e3bec910127f134779fbcb0cb6d3331163c").unwrap(),
			node.id);
	}

	#[test]
	fn table_failure_order() {
		let node1 = Node::from_str("enode://a979fb575495b8d6db44f750317d0f4622bf4c2aa3365d6af7c284339968eef29b69ad0dce72a4d8db5ebb4968de0e3bec910127f134779fbcb0cb6d3331163c@22.99.55.44:7770").unwrap();
		let node2 = Node::from_str("enode://b979fb575495b8d6db44f750317d0f4622bf4c2aa3365d6af7c284339968eef29b69ad0dce72a4d8db5ebb4968de0e3bec910127f134779fbcb0cb6d3331163c@22.99.55.44:7770").unwrap();
		let node3 = Node::from_str("enode://c979fb575495b8d6db44f750317d0f4622bf4c2aa3365d6af7c284339968eef29b69ad0dce72a4d8db5ebb4968de0e3bec910127f134779fbcb0cb6d3331163c@22.99.55.44:7770").unwrap();
		let id1 = H512::from_str("a979fb575495b8d6db44f750317d0f4622bf4c2aa3365d6af7c284339968eef29b69ad0dce72a4d8db5ebb4968de0e3bec910127f134779fbcb0cb6d3331163c").unwrap();
		let id2 = H512::from_str("b979fb575495b8d6db44f750317d0f4622bf4c2aa3365d6af7c284339968eef29b69ad0dce72a4d8db5ebb4968de0e3bec910127f134779fbcb0cb6d3331163c").unwrap();
		let id3 = H512::from_str("c979fb575495b8d6db44f750317d0f4622bf4c2aa3365d6af7c284339968eef29b69ad0dce72a4d8db5ebb4968de0e3bec910127f134779fbcb0cb6d3331163c").unwrap();
		let mut table = NodeTable::new(None);
		table.add_node(node3);
		table.add_node(node1);
		table.add_node(node2);

		table.note_failure(&id1);
		table.note_failure(&id1);
		table.note_failure(&id2);

		let r = table.nodes(IpFilter::default());
		assert_eq!(r[0][..], id3[..]);
		assert_eq!(r[1][..], id2[..]);
		assert_eq!(r[2][..], id1[..]);
	}

	#[test]
	fn table_save_load() {
		let temp_path = RandomTempPath::create_dir();
		let node1 = Node::from_str("enode://a979fb575495b8d6db44f750317d0f4622bf4c2aa3365d6af7c284339968eef29b69ad0dce72a4d8db5ebb4968de0e3bec910127f134779fbcb0cb6d3331163c@22.99.55.44:7770").unwrap();
		let node2 = Node::from_str("enode://b979fb575495b8d6db44f750317d0f4622bf4c2aa3365d6af7c284339968eef29b69ad0dce72a4d8db5ebb4968de0e3bec910127f134779fbcb0cb6d3331163c@22.99.55.44:7770").unwrap();
		let id1 = H512::from_str("a979fb575495b8d6db44f750317d0f4622bf4c2aa3365d6af7c284339968eef29b69ad0dce72a4d8db5ebb4968de0e3bec910127f134779fbcb0cb6d3331163c").unwrap();
		let id2 = H512::from_str("b979fb575495b8d6db44f750317d0f4622bf4c2aa3365d6af7c284339968eef29b69ad0dce72a4d8db5ebb4968de0e3bec910127f134779fbcb0cb6d3331163c").unwrap();
		{
			let mut table = NodeTable::new(Some(temp_path.as_path().to_str().unwrap().to_owned()));
			table.add_node(node1);
			table.add_node(node2);
			table.note_failure(&id2);
		}

		{
			let table = NodeTable::new(Some(temp_path.as_path().to_str().unwrap().to_owned()));
			let r = table.nodes(IpFilter::default());
			assert_eq!(r[0][..], id1[..]);
			assert_eq!(r[1][..], id2[..]);
		}
	}

	#[test]
	fn custom_allow() {
		let filter = IpFilter {
			predefined: AllowIP::None,
			custom_allow: vec![IpNetwork::from_str(&"10.0.0.0/8").unwrap(), IpNetwork::from_str(&"1.0.0.0/8").unwrap()],
			custom_block: vec![],
		};
		assert!(!NodeEndpoint::from_str("123.99.55.44:7770").unwrap().is_allowed(&filter));
		assert!(NodeEndpoint::from_str("10.0.0.1:7770").unwrap().is_allowed(&filter));
		assert!(NodeEndpoint::from_str("1.0.0.55:5550").unwrap().is_allowed(&filter));
	}

	#[test]
	fn custom_block() {
		let filter = IpFilter {
			predefined: AllowIP::All,
			custom_allow: vec![],
			custom_block: vec![IpNetwork::from_str(&"10.0.0.0/8").unwrap(), IpNetwork::from_str(&"1.0.0.0/8").unwrap()],
		};
		assert!(NodeEndpoint::from_str("123.99.55.44:7770").unwrap().is_allowed(&filter));
		assert!(!NodeEndpoint::from_str("10.0.0.1:7770").unwrap().is_allowed(&filter));
		assert!(!NodeEndpoint::from_str("1.0.0.55:5550").unwrap().is_allowed(&filter));
	}

	#[test]
	fn custom_allow_ipv6() {
		let filter = IpFilter {
			predefined: AllowIP::None,
			custom_allow: vec![IpNetwork::from_str(&"fc00::/8").unwrap()],
			custom_block: vec![],
		};
		assert!(NodeEndpoint::from_str("[fc00::]:5550").unwrap().is_allowed(&filter));
		assert!(!NodeEndpoint::from_str("[fd00::]:5550").unwrap().is_allowed(&filter));
	}

	#[test]
	fn custom_block_ipv6() {
		let filter = IpFilter {
			predefined: AllowIP::All,
			custom_allow: vec![],
			custom_block: vec![IpNetwork::from_str(&"fc00::/8").unwrap()],
		};
		assert!(!NodeEndpoint::from_str("[fc00::]:5550").unwrap().is_allowed(&filter));
		assert!(NodeEndpoint::from_str("[fd00::]:5550").unwrap().is_allowed(&filter));
	}
}<|MERGE_RESOLUTION|>--- conflicted
+++ resolved
@@ -25,12 +25,7 @@
 use std::fmt;
 use std::fs;
 use std::io::{Read, Write};
-<<<<<<< HEAD
-use util::hash::*;
-=======
 use bigint::hash::*;
-use util::UtilError;
->>>>>>> dccdedc0
 use rlp::*;
 use time::Tm;
 use error::NetworkError;
